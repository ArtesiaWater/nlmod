--- conflicted
+++ resolved
@@ -40,22 +40,6 @@
         "openpyxl>=3.0.7",
         "matplotlib",
     ],
-<<<<<<< HEAD
-    platforms='Windows, Mac OS-X',
-    install_requires=['flopy>=3.3.2',
-                      'xarray>=0.16.1',
-					  'rasterio>=1.1.0',
-					  'owslib>=0.24.1',
-					  'hydropandas>=0.3.0',
-					  'netcdf4>=1.5.7',
-					  'pyshp>=2.1.3',
-					  'rtree>=0.9.7',
-					  'openpyxl>=3.0.7',
-                      'matplotlib',
-                      'rioxarray'
-                      ],
-=======
->>>>>>> 4431929b
     packages=find_packages(exclude=[]),
     package_data={"nlmod": ["data/*"]},
     include_package_data=True,
