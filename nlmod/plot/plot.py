--- conflicted
+++ resolved
@@ -411,17 +411,10 @@
             cbar.set_ticks(levels)
         cbar.set_label(colorbar_label)
 
-<<<<<<< HEAD
-    if save:
-        f.savefig(fname, bbox_inches="tight", dpi=150)
-
-    return ax
-=======
     if animate:
         return f, ax, pc
     else:
         return ax
->>>>>>> fbc611bb
 
 
 def animate_map(
