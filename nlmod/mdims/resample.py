# -*- coding: utf-8 -*-
"""Created on Fri Apr  2 15:08:50 2021.

@author: oebbe
"""
import logging

import numpy as np
import xarray as xr
from scipy import interpolate
from scipy.interpolate import griddata
import rasterio
from rasterio.warp import reproject
from affine import Affine

from . import mgrid

logger = logging.getLogger(__name__)


def resample_dataarray2d_to_vertex_grid(
    da_in, model_ds=None, x=None, y=None, method="nearest", **kwargs
):
    """resample a 2d dataarray (xarray) from a structured grid to a new
    dataaraay of a vertex grid.

    Parameters
    ----------
    da_in : xarray.DataArray
        data array with dimensions (y, x). y and x are from the original
        grid
    model_ds : xarray.Dataset
        The model dataset to which the datarray needs to be resampled.
    x : numpy.ndarray
        array with x coördinate of cell centers, len(icell2d). If x is None x
        is retreived from model_ds.
    y : numpy.ndarray
        array with x coördinate of cell centers, len(icell2d). If y is None y
        is retreived from model_ds.
    method : str, optional
        type of interpolation used to resample. The default is 'nearest'.

    Returns
    -------
    da_out : xarray.DataArray
        data array with dimension (icell2d).
    """
    if x is None:
        x = model_ds["x"].data
    if y is None:
        y = model_ds["y"].data

    # get x and y values of all cells in dataarray
    mg = np.meshgrid(da_in.x.data, da_in.y.data)
    points = np.vstack((mg[0].ravel(), mg[1].ravel())).T

    # regrid
    xyi = np.column_stack((x, y))
    arr_out = griddata(points, da_in.data.flatten(), xyi, method=method, **kwargs)

    # new dataset
    da_out = xr.DataArray(arr_out, dims=("icell2d"))

    return da_out


def resample_dataarray3d_to_vertex_grid(
    da_in, model_ds=None, x=None, y=None, method="nearest"
):
    """resample a dataarray (xarray) from a structured grid to a new dataaraay
    of a vertex grid.

    Parameters
    ----------
    da_in : xarray.DataArray
        data array with dimensions (layer, y, x). y and x are from the original
        grid
    model_ds : xarray.Dataset
        The model dataset to which the datarray needs to be resampled.
    x : numpy.ndarray
        array with x coördinate of cell centers, len(icell2d). If x is None x
        is retreived from model_ds.
    y : numpy.ndarray
        array with x coördinate of cell centers, len(icell2d). If y is None y
        is retreived from model_ds.
    method : str, optional
        type of interpolation used to resample. The default is 'nearest'.

    Returns
    -------
    da_out : xarray.DataArray
        data array with dimensions (layer,icell2d).
    """
    if x is None:
        x = model_ds["x"].data
    if y is None:
        y = model_ds["y"].data

    # get x and y values of all cells in dataarray
    mg = np.meshgrid(da_in.x.data, da_in.y.data)
    points = np.vstack((mg[0].ravel(), mg[1].ravel())).T

    layers = da_in.layer.data
    xyi = np.column_stack((x, y))
    arr_out = np.zeros((len(layers), len(xyi)))
    for i, lay in enumerate(layers):

        ds_lay = da_in.sel(layer=lay)

        # regrid
        arr_out[i] = griddata(points, ds_lay.data.flatten(), xyi, method=method)

    # new dataset
    da_out = xr.DataArray(arr_out, dims=("layer", "icell2d"), coords={"layer": layers})

    return da_out


def resample_dataset_to_vertex_grid(ds_in, gridprops, method="nearest"):
    """resample a dataset (xarray) from an structured grid to a new dataset
    from a vertex grid.

    Parameters
    ----------
    ds_in : xarray.Dataset
        dataset with dimensions (layer, y, x). y and x are from the original
        structured grid
    gridprops : dictionary
        dictionary with grid properties output from gridgen.
    method : str, optional
        type of interpolation used to resample. The default is 'nearest'.

    Returns
    -------
    ds_out : xarray.Dataset
        dataset with dimensions (layer, icell2d), icell2d are cell id's from the new
        grid.
    """

    assert isinstance(ds_in, xr.core.dataset.Dataset)

<<<<<<< HEAD
    xyi, icell2d = mgrid.get_xyi_icell2d(gridprops)
    x = xr.DataArray(xyi[:, 0], dims=('icell2d'))
    y = xr.DataArray(xyi[:, 1], dims=('icell2d'))
    if method in ['nearest', 'linear']:
=======
    xyi, _ = mgrid.get_xyi_icell2d(gridprops)
    x = xr.DataArray(xyi[:, 0], dims=("icell2d"))
    y = xr.DataArray(xyi[:, 1], dims=("icell2d"))

    if method in ["nearest", "linear"]:
>>>>>>> 4431929b
        # resample the entire dataset in one line
        return ds_in.interp(x=x, y=y, method=method,
                            kwargs={"fill_value": None})

    ds_out = xr.Dataset(coords={"layer": ds_in.layer.data})

    # add x and y coordinates
    ds_out["x"] = x
    ds_out["y"] = y

    # add other variables
    for data_var in ds_in.data_vars:
        if ds_in[data_var].dims == ("layer", "y", "x"):
            data_arr = resample_dataarray3d_to_vertex_grid(
                ds_in[data_var], x=x, y=y, method=method
            )
        elif ds_in[data_var].dims == ("y", "x"):
            data_arr = resample_dataarray2d_to_vertex_grid(
                ds_in[data_var], x=x, y=y, method=method
            )

        elif ds_in[data_var].dims in ("layer", ("layer",)):
            data_arr = ds_in[data_var]

        else:
            logger.warning(
                f"did not resample data array {data_var} because conversion with dimensions {ds_in[data_var].dims} is not (yet) supported"
            )
            continue

        ds_out[data_var] = data_arr

    return ds_out


def resample_dataarray2d_to_structured_grid(
    da_in,
    extent=None,
    delr=None,
    delc=None,
    x=None,
    y=None,
    kind="linear",
    nan_factor=0.01,
    **kwargs,
):
    """resample a dataarray (xarray) from a structured grid to a new dataaraay
    from a different structured grid.

    Parameters
    ----------
    da_in : xarray.DataArray
        data array with dimensions (y, x). y and x are from the original
        grid
    extent : list, tuple or np.array, optional
        extent (xmin, xmax, ymin, ymax) of the desired grid, if not defined
        x and y are used
    delr : int or float, optional
        cell size along rows of the desired grid, if not defined xmid and
        ymid are used
    delc : int or float, optional
        cell size along columns of the desired grid, if not defined xmid and
        ymid are used
    x : np.array, optional
        x coördinates of the cell centers of the desired grid shape(ncol), if
        not defined x and y are calculated from the extent, delr and delc.
    y : np.array, optional
        y coördinates of the cell centers of the desired grid shape(nrow), if
        not defined x and y are calculated from the extent, delr and delc.
    kind : str, optional
        type of interpolation used to resample. The default is 'linear'.
    nan_factor : float, optional
        the nan values in the original raster are filled with zeros before
        interpolation because the interp2d function cannot handle nan values
        very well. Therefore an extra interpolation is done to determine how
        much these nan values have influenced the new raster values. If the
        the interpolated value is influenced more than this factor by a nan
        value. The value in the interpolated raster is set to nan.
        See also: https://stackoverflow.com/questions/51474792/2d-interpolation-with-nan-values-in-python

    Returns
    -------
    ds_out : xarray.DataArray
        data array with dimensions (y, x). y and x are from the new grid.
    """

    msg = f"expected type xr.core.dataarray.DataArray got {type(da_in)} instead"
    assert isinstance(da_in, xr.core.dataarray.DataArray), msg

    if x is None or y is None:
        x, y = mgrid.get_xy_mid_structured(extent, delr, delc)

    # check if ymid is in descending order
    msg = "ymid should be in descending order"
    assert np.array_equal(y, np.sort(y)[::-1]), msg

    # check for nan values
    if (da_in.isnull().sum() > 0) and (kind == "linear"):
        arr_out = resample_2d_struc_da_nan_linear(da_in, x, y, nan_factor, **kwargs)
    # faster for linear
    elif kind in ["linear", "cubic"]:
        # no need to fill nan values
        f = interpolate.interp2d(
            da_in.x.data, da_in.y.data, da_in.data, kind="linear", **kwargs
        )
        # for some reason interp2d flips the y-values
        arr_out = f(x, y)[::-1]
    elif kind == "nearest":
        xydata = np.vstack(
            [v.ravel() for v in np.meshgrid(da_in.x.data, da_in.y.data)]
        ).T
        xyi = np.vstack([v.ravel() for v in np.meshgrid(x, y)]).T
        fi = griddata(xydata, da_in.data.ravel(), xyi, method=kind, **kwargs)
        arr_out = fi.reshape(y.shape[0], x.shape[0])
    else:
        raise ValueError(f'unexpected value for "kind": {kind}')

    # new dataset
    da_out = xr.DataArray(arr_out, dims=("y", "x"), coords={"x": x, "y": y})

    return da_out


def resample_dataarray3d_to_structured_grid(
    da_in,
    extent=None,
    delr=None,
    delc=None,
    x=None,
    y=None,
    kind="linear",
    nan_factor=0.01,
    **kwargs,
):
    """resample a dataarray (xarray) from a structured grid to a new dataaraay
    from a different structured grid.

    Parameters
    ----------
    da_in : xarray.DataArray
        data array with dimensions (layer, y, x). y and x are from the original
        grid
    extent : list, tuple or np.array, optional
        extent (xmin, xmax, ymin, ymax) of the desired grid, if not defined
        xmid and ymid are used
    delr : int or float, optional
        cell size along rows of the desired grid, if not defined x and
        y are used
    delc : int or float, optional
        cell size along columns of the desired grid, if not defined x and
        y are used
    x : np.array, optional
        x coördinates of the cell centers of the desired grid shape(ncol), if
        not defined x and y are calculated from the extent, delr and delc.
    y : np.array, optional
        y coördinates of the cell centers of the desired grid shape(nrow), if
        not defined x and y are calculated from the extent, delr and delc.
    kind : str, optional
        type of interpolation used to resample. The default is 'linear'.
    nan_factor : float, optional
        the nan values in the original raster are filled with zeros before
        interpolation because the interp2d function cannot handle nan values
        very well. Therefore an extra interpolation is done to determine how
        much these nan values have influenced the new raster values. If the
        the interpolated value is influenced more than this factor by a nan
        value. The value in the interpolated raster is set to nan.
        See also: https://stackoverflow.com/questions/51474792/2d-interpolation-with-nan-values-in-python

    Returns
    -------
    ds_out : xarray.DataArray
        data array with dimensions (layer, y, x). y and x are from the new
        grid.
    """

    assert isinstance(
        da_in, xr.core.dataarray.DataArray
    ), f"expected type xr.core.dataarray.DataArray got {type(da_in)} instead"

    # check if ymid is in descending order
    assert np.array_equal(y, np.sort(y)[::-1]), "ymid should be in descending order"

    if (x is None) or (y is None):
        x, y = mgrid.get_xy_mid_structured(extent, delr, delc)

    layers = da_in.layer.data
    arr_out = np.zeros((len(layers), len(y), len(x)))
    for i, lay in enumerate(layers):

        ds_lay = da_in.sel(layer=lay)
        # check for nan values
        if (ds_lay.isnull().sum() > 0) and (kind == "linear"):
            arr_out[i] = resample_2d_struc_da_nan_linear(
                ds_lay, x, y, nan_factor, **kwargs
            )
        # faster for linear
        elif kind in ["linear", "cubic"]:
            # no need to fill nan values
            f = interpolate.interp2d(
                ds_lay.x.data, ds_lay.y.data, ds_lay.data, kind="linear", **kwargs
            )
            # for some reason interp2d flips the y-values
            arr_out[i] = f(x, y)[::-1]
        elif kind == "nearest":
            xydata = np.vstack(
                [v.ravel() for v in np.meshgrid(ds_lay.x.data, ds_lay.y.data)]
            ).T
            xyi = np.vstack([v.ravel() for v in np.meshgrid(x, y)]).T
            fi = griddata(xydata, ds_lay.data.ravel(), xyi, method=kind, **kwargs)
            arr_out[i] = fi.reshape(y.shape[0], x.shape[0])
        else:
            raise ValueError(f'unexpected value for "kind": {kind}')

    # new dataset
    da_out = xr.DataArray(
        arr_out, dims=("layer", "y", "x"), coords={"x": x, "y": y, "layer": layers}
    )

    return da_out


def resample_2d_struc_da_nan_linear(da_in, new_x, new_y, nan_factor=0.01, **kwargs):
    """resample a structured, 2d data-array with nan values onto a new grid.

    Parameters
    ----------
    da_in : xarray DataArray
        dataset you want to project on a new grid
    new_x : numpy array
        x coördinates of the new grid
    new_y : numpy array
        y coördinates of the new grid
    nan_factor : float, optional
        the nan values in the original raster are filled with zeros before
        interpolation because the interp2d function cannot handle nan values
        very well. Therefore an extra interpolation is done to determine how
        much these nan values have influenced the new raster values. If the
        the interpolated value is influenced more than this factor by a nan
        value. The value in the interpolated raster is set to nan.
        See also: https://stackoverflow.com/questions/51474792/2d-interpolation-with-nan-values-in-python

    Returns
    -------
    arr_out : numpy array
        resampled array
    """
    nan_map = np.where(da_in.isnull().data, 1, 0)
    fill_map = np.where(da_in.isnull().data, 0, da_in.data)
    f = interpolate.interp2d(
        da_in.x.data, da_in.y.data, fill_map, kind="linear", **kwargs
    )
    f_nan = interpolate.interp2d(da_in.x.data, da_in.y.data, nan_map, kind="linear")
    arr_out_raw = f(new_x, new_y)
    nan_new = f_nan(new_x, new_y)
    arr_out_raw[nan_new > nan_factor] = np.nan

    # for some reason interp2d flips the y-values
    arr_out = arr_out_raw[::-1]

    return arr_out


<<<<<<< HEAD
def resample_dataset_to_structured_grid(ds_in, extent, delr, delc,
                                        kind='nearest'):
=======
def resample_dataset_to_structured_grid(ds_in, extent, delr, delc, kind="linear"):
>>>>>>> 4431929b
    """Resample a dataset (xarray) from a structured grid to a new dataset from
    a different structured grid.

    Parameters
    ----------
    ds_in : xarray.Dataset
        dataset with dimensions (layer, y, x). y and x are from the original
        grid
    extent : list, tuple or np.array
        extent (xmin, xmax, ymin, ymax) of the desired grid.
    delr : int or float
        cell size along rows of the desired grid (dx).
    delc : int or float
        cell size along columns of the desired grid (dy).
    kind : str, optional
        type of interpolation used to resample. The default is 'linear'.

    Returns
    -------
    ds_out : xarray.Dataset
        dataset with dimensions (layer, y, x). y and x are from the new
        grid.
    """

    assert isinstance(ds_in, xr.core.dataset.Dataset)

    x, y = mgrid.get_xy_mid_structured(extent, delr, delc)
    if kind in ['nearest', 'linear']:
        return ds_in.interp(x=x, y=y, method=kind)

    ds_out = xr.Dataset(coords={"y": y, "x": x, "layer": ds_in.layer.data})
    for data_var in ds_in.data_vars:
        data_arr = resample_dataarray3d_to_structured_grid(
            ds_in[data_var], x=x, y=y, kind=kind
        )
        ds_out[data_var] = data_arr

    return ds_out


def get_resampled_ml_layer_ds_vertex(
    raw_ds=None, extent=None, gridprops=None, nodata=-1
):
    """Project model layer dataset on a vertex model grid.

    Parameters
    ----------
    raw_ds : xr.Dataset, optional
        raw model layer dataset. The default is None.
    extent : list, tuple or np.array
        extent (xmin, xmax, ymin, ymax) of the desired grid.
    gridprops : dictionary, optional
        dictionary with grid properties output from gridgen. Used as the
        definition of the vertex grid.
    nodata : int, optional
        integer to represent nodata-values. Defaults to -1.


    Returns
    -------
    ml_layer_ds : xr.dataset
        model layer dataset projected onto the modelgrid.
    """

    logger.info("resample model layer data to vertex modelgrid")
    ml_layer_ds = resample_dataset_to_vertex_grid(raw_ds, gridprops)
    if "area" in gridprops:
        # only keep the first layer of area
        area = gridprops["area"][: len(ml_layer_ds["icell2d"])]
        ml_layer_ds["area"] = ("icell2d", area)
    # add information about the vertices
    _, xv, yv = zip(*gridprops["vertices"])
    ml_layer_ds["xv"] = ("iv", np.array(xv))
    ml_layer_ds["yv"] = ("iv", np.array(yv))
    # and set which nodes use which vertices
    ncvert_max = np.max([x[3] for x in gridprops["cell2d"]])
    icvert = np.full((gridprops["ncpl"], ncvert_max), nodata)
    for i in range(gridprops["ncpl"]):
        icvert[i, : gridprops["cell2d"][i][3]] = gridprops["cell2d"][i][4:]

    ml_layer_ds["icvert"] = ("icell2d", "nvert"), icvert
    ml_layer_ds["icvert"].attrs["_FillValue"] = nodata

    ml_layer_ds.attrs["gridtype"] = "vertex"
    ml_layer_ds.attrs["delr"] = raw_ds.delr
    ml_layer_ds.attrs["delc"] = raw_ds.delc
    ml_layer_ds.attrs["extent"] = extent

    return ml_layer_ds


def fillnan_dataarray_structured_grid(xar_in, method="nearest"):
    """fill not-a-number values in a structured grid, DataArray.

    The fill values are determined using the 'nearest' method of the
    scipy.interpolate.griddata function


    Parameters
    ----------
    xar_in : xarray DataArray
        DataArray with nan values. DataArray should have 2 dimensions
        (y and x).
    method : str, optional
        method used in scipy.interpolate.griddata to resample, default is
        nearest.

    Returns
    -------
    xar_out : xarray DataArray
        DataArray without nan values. DataArray has 2 dimensions
        (y and x)

    Notes
    -----
    can be slow if the xar_in is a large raster
    """
    # check dimensions
    if xar_in.dims != ("y", "x"):
        raise ValueError(
            f"expected dataarray with dimensions ('y' and 'x'), got dimensions -> {xar_in.dims}"
        )

    # get list of coordinates from all points in raster
    mg = np.meshgrid(xar_in.x.data, xar_in.y.data)
    points_all = np.vstack((mg[0].ravel(), mg[1].ravel())).T

    # get all values in DataArray
    values_all = xar_in.data.flatten()

    # get 1d arrays with only values where DataArray is not nan
    mask1 = ~np.isnan(values_all)
    points_in = points_all[np.where(mask1)[0]]
    values_in = values_all[np.where(mask1)[0]]

    # get value for all nan values
    values_out = griddata(points_in, values_in, points_all, method=method)
    arr_out = values_out.reshape(xar_in.shape)

    # create DataArray without nan values
    xar_out = xr.DataArray(
        arr_out, dims=("y", "x"), coords={"x": xar_in.x.data, "y": xar_in.y.data}
    )

    return xar_out


def fillnan_dataarray_vertex_grid(
    xar_in, model_ds=None, x=None, y=None, method="nearest"
):
    """fill not-a-number values in a vertex grid, DataArray.

    The fill values are determined using the 'nearest' method of the
    scipy.interpolate.griddata function

    Parameters
    ----------
    xar_in : xr.DataArray
        data array with nan values. Shape is (icell2d)
    gridprops : dictionary, optional
        dictionary with grid properties output from gridgen.
    x : np.array, optional
        x coördinates of the cell centers shape(icell2d), if not defined use x
        from model_ds.
    y : np.array, optional
        y coördinates of the cell centers shape(icell2d), if not defined use y
        from model_ds.
    method : str, optional
        method used in scipy.interpolate.griddata to resample, default is
        nearest.

    Returns
    -------
    xar_out : xr.DataArray
        data array with nan values. Shape is (icell2d)

    Notes
    -----
    can be slow if the xar_in is a large raster
    """

    # get list of coordinates from all points in raster
    if x is None:
        x = model_ds["x"].data
    if y is None:
        y = model_ds["y"].data

    xyi = np.column_stack((x, y))

    # fill nan values in DataArray
    values_all = xar_in.data

    # get 1d arrays with only values where DataArray is not nan
    mask1 = ~np.isnan(values_all)
    xyi_in = xyi[mask1]
    values_in = values_all[mask1]

    # get value for all nan values
    values_out = griddata(xyi_in, values_in, xyi, method=method)

    # create DataArray without nan values
    xar_out = xr.DataArray(values_out, dims=("icell2d"))

    return xar_out


def resample_vertex_2d_da_to_struc_2d_da(
    da_in, model_ds=None, x=None, y=None, cellsize=25, method="nearest"
):
    """resample a 2d dataarray (xarray) from a vertex grid to a new dataaraay
    from a structured grid.

    Parameters
    ----------
    da_in : xarray.DataArray
        data array with dimensions ('icell2d').
    model_ds : xarray.DataArray
        model dataset with 'x' and 'y' data variables.
    x : np.array, optional
        x coördinates of the cell centers of the desired grid shape(icell2d),
        if not defined use x from model_ds.
    y : np.array, optional
        y coördinates of the cell centers of the desired grid shape(icell2d),
        if not defined use y from model_ds.
    cellsize : int or float, optional
        required cell size of structured grid. The default is 25.
    method : str, optional
        method used for resampling. The default is 'nearest'.

    Returns
    -------
    da_out : xarray.DataArray
        data array with dimensions ('y', 'x').
    """
    if x is None:
        x = model_ds.x.values
    if y is None:
        y = model_ds.y.values

    points_vertex = np.array([x, y]).T
    modelgrid_x = np.arange(x.min(), x.max(), cellsize)
    modelgrid_y = np.arange(y.max(), y.min() - cellsize, -cellsize)
    mg = np.meshgrid(modelgrid_x, modelgrid_y)
    points = np.vstack((mg[0].ravel(), mg[1].ravel())).T

    arr_out_1d = griddata(points_vertex, da_in.values, points, method=method)
    arr_out2d = arr_out_1d.reshape(len(modelgrid_y), len(modelgrid_x))

    da_out = xr.DataArray(
        arr_out2d, dims=("y", "x"), coords={"y": modelgrid_y, "x": modelgrid_x}
    )

    return da_out


def raster_to_quadtree_grid(
    fname,
    model_ds,
    dst_crs=None,
    resampling=rasterio.enums.Resampling.average,
    return_data_array=True,
    x0=None,
    y0=None,
    width=None,
    height=None,
    extent=None,
    src_nodata=None,
    src_crs=None,
    src_transform=None,
):
    """Resample a raster-file to a quadtree-grid, using different advanced
    resample algoritms"""
    if not isinstance(resampling, rasterio.enums.Resampling):
        if hasattr(rasterio.enums.Resampling, resampling):
            resampling = getattr(rasterio.enums.Resampling, resampling)
        else:
            raise (Exception(f"Unknown resample algoritm: {resampling}"))

    if x0 is None and "x0" in model_ds.attrs:
        x0 = model_ds.attrs["x0"]
    if y0 is None and "y0" in model_ds.attrs:
        y0 = model_ds.attrs["y0"]
    if width is None and "width" in model_ds.attrs:
        width = model_ds.attrs["width"]
    if height is None and "height" in model_ds.attrs:
        height = model_ds.attrs["height"]
    if extent is None and "extent" in model_ds.attrs:
        extent = model_ds.attrs["extent"]
    if extent is not None:
        x0 = extent[0]
        y0 = extent[2]
        width = extent[1] - extent[0]
        height = extent[3] - extent[2]
    if x0 is None or y0 is None or width is None or height is None:
        raise (Exception("Cannot determine dst_transform"))

    area = model_ds["area"]
    x = model_ds.x.values
    y = model_ds.y.values
    z = np.full(area.shape, np.NaN)

    for ar in np.unique(area):
        mask = area == ar
        dx = dy = np.sqrt(ar)
        dst_transform = Affine.translation(x0, y0) * Affine.scale(dx, dy)
        dst_shape = (int((height) / dy), int((width) / dx))
        zt = np.zeros(dst_shape)

        if isinstance(fname, xr.DataArray):
            da = fname
            if src_transform is None:
                src_transform = get_dataset_transform(da)
            if src_crs is None:
                src_crs = 28992
            if dst_crs is None:
                dst_crs = 28992
            reproject(
                da.data,
                destination=zt,
                src_transform=src_transform,
                src_crs=src_crs,
                dst_transform=dst_transform,
                dst_crs=dst_crs,
                resampling=resampling,
                dst_nodata=np.NaN,
                src_nodata=src_nodata,
            )
        else:
            with rasterio.open(fname) as src:
                if dst_crs is None:
                    dst_crs = src.crs
                reproject(
                    source=rasterio.band(src, 1),
                    destination=zt,
                    src_transform=src.transform,
                    src_crs=src.crs,
                    dst_transform=dst_transform,
                    dst_crs=dst_crs,
                    resampling=resampling,
                    dst_nodata=np.NaN,
                    src_nodata=src_nodata,
                )
        # use an xarray to get the right values using .sel()
        xt = np.arange(extent[0] + dst_transform[0] / 2, extent[1], dst_transform[0])
        yt = np.arange(extent[3] + dst_transform[4] / 2, extent[2], dst_transform[4])

        da = xr.DataArray(zt, coords=(yt, xt), dims=["y", "x"])
        if len(mask.shape) == 2:
            x, y = np.meshgrid(x, y)
        z[mask] = da.sel(y=xr.DataArray(y[mask]), x=xr.DataArray(x[mask])).values

    if return_data_array:
        z_da = xr.full_like(model_ds["area"], np.NaN)
        z_da.data = z
        return z_da
    return z


def get_dataset_transform(ds):
    """
    Get an Affine Transform object from a model Dataset

    Parameters
    ----------
    ds : xr.dataset
        The model dataset for which the transform needs to be calculated.

    Returns
    -------
    transform : affine.Affine
        An affine transformation object.

    """
    xsize = ds.x.values[1] - ds.x.values[0]
    ysize = ds.y.values[1] - ds.y.values[0]
    dx = np.unique(np.diff(ds.x.values))
    assert len(dx) == 1
    xsize = dx[0]
    dy = np.unique(np.diff(ds.y.values))
    assert len(dy) == 1
    ysize = dy[0]
    west = ds.x.values[0] - xsize / 2
    north = ds.y.values[0] - ysize / 2
    transform = rasterio.transform.from_origin(west, north, xsize, -ysize)
    return transform<|MERGE_RESOLUTION|>--- conflicted
+++ resolved
@@ -139,18 +139,10 @@
 
     assert isinstance(ds_in, xr.core.dataset.Dataset)
 
-<<<<<<< HEAD
     xyi, icell2d = mgrid.get_xyi_icell2d(gridprops)
-    x = xr.DataArray(xyi[:, 0], dims=('icell2d'))
-    y = xr.DataArray(xyi[:, 1], dims=('icell2d'))
-    if method in ['nearest', 'linear']:
-=======
-    xyi, _ = mgrid.get_xyi_icell2d(gridprops)
     x = xr.DataArray(xyi[:, 0], dims=("icell2d"))
     y = xr.DataArray(xyi[:, 1], dims=("icell2d"))
-
     if method in ["nearest", "linear"]:
->>>>>>> 4431929b
         # resample the entire dataset in one line
         return ds_in.interp(x=x, y=y, method=method,
                             kwargs={"fill_value": None})
@@ -413,12 +405,8 @@
     return arr_out
 
 
-<<<<<<< HEAD
 def resample_dataset_to_structured_grid(ds_in, extent, delr, delc,
-                                        kind='nearest'):
-=======
-def resample_dataset_to_structured_grid(ds_in, extent, delr, delc, kind="linear"):
->>>>>>> 4431929b
+                                        kind="nearest"):
     """Resample a dataset (xarray) from a structured grid to a new dataset from
     a different structured grid.
 
