# -*- coding: utf-8 -*-
"""Created on Fri Jun 12 15:33:03 2020.

@author: ruben
"""

import datetime as dt
import logging
import tempfile

import numpy as np
import xarray as xr
from owslib.wcs import WebCoverageService
from rasterio import merge
from rasterio.io import MemoryFile
import rioxarray

from .. import cache, mdims, util

logger = logging.getLogger(__name__)


@cache.cache_netcdf
def get_ahn(model_ds, identifier="ahn3_5m_dtm"):
    """Get a model dataset with ahn variable.

    Parameters
    ----------
    model_ds : xr.Dataset
        dataset with the model information.
    identifier : str, optional
        Possible values for identifier are:
            'ahn2_05m_int'
            'ahn2_05m_non'
            'ahn2_05m_ruw'
            'ahn2_5m'
            'ahn3_05m_dsm'
            'ahn3_05m_dtm'
            'ahn3_5m_dsm'
            'ahn3_5m_dtm'

        The default is 'ahn3_5m_dtm'.

    Returns
    -------
    model_ds_out : xr.Dataset
        dataset with the ahn variable.
    """

    url = _infer_url(identifier)
<<<<<<< HEAD
    ahn_file = get_ahn_within_extent(extent=model_ds.extent,
                                     url=url,
                                     identifier=identifier)
    ahn_ds_raw = rioxarray.open_rasterio(ahn_file.open(),
                                         mask_and_scale=True)[0]

    if model_ds.gridtype == 'structured':
        ahn_ds = mdims.resample_dataarray2d_to_structured_grid(ahn_ds_raw,
                                                               x=model_ds.x.data,
                                                               y=model_ds.y.data)
    elif model_ds.gridtype == 'vertex':
        ahn_ds = mdims.resample_dataarray2d_to_vertex_grid(ahn_ds_raw,
                                                           model_ds)

    model_ds_out = util.get_model_ds_empty(model_ds)
    model_ds_out['ahn'] = ahn_ds
=======

    ahn_ds_raw = get_ahn_within_extent(
        extent=model_ds.extent, url=url, identifier=identifier
    )

    ahn_ds_raw = rioxarray.open_rasterio(ahn_ds_raw.open())
    ahn_ds_raw = ahn_ds_raw.rename({"band": "layer"})
    ahn_ds_raw = ahn_ds_raw.where(ahn_ds_raw != ahn_ds_raw.attrs["_FillValue"])

    if model_ds.gridtype == "structured":
        ahn_ds = mdims.resample_dataarray3d_to_structured_grid(
            ahn_ds_raw,
            extent=model_ds.extent,
            delr=model_ds.delr,
            delc=model_ds.delc,
            x=model_ds.x.data,
            y=model_ds.y.data,
        )
    elif model_ds.gridtype == "vertex":
        ahn_ds = mdims.resample_dataarray3d_to_vertex_grid(ahn_ds_raw, model_ds)

    model_ds_out = util.get_model_ds_empty(model_ds)
    model_ds_out["ahn"] = ahn_ds[0]
>>>>>>> 4431929b

    for datavar in model_ds_out:
        model_ds_out[datavar].attrs["source"] = identifier
        model_ds_out[datavar].attrs["url"] = url
        model_ds_out[datavar].attrs["date"] = dt.datetime.now().strftime("%Y%m%d")
        if datavar == "ahn":
            model_ds_out[datavar].attrs["units"] = "mNAP"

    return model_ds_out


def split_ahn_extent(
    extent, res, x_segments, y_segments, maxsize, tmp_dir=None, **kwargs
):
    """There is a max height and width limit of 800 * res for the wcs server.
    This function splits your extent in chunks smaller than the limit. It
    returns a list of gdal Datasets.

    Parameters
    ----------
    extent : list, tuple or np.array
        extent
    res : float
        The resolution of the requested output-data
    x_segments : int
        number of tiles on the x axis
    y_segments : int
        number of tiles on the y axis
    maxsize : int or float
        maximum widht or height of ahn tile
    tmp_dir : str, optional
        Path-like to cache the downloads
    **kwargs :
        keyword arguments of the get_ahn_extent function.

    Returns
    -------
    MemoryFile
        Rasterio MemoryFile of the merged AHN

    Notes
    -----
    1. The resolution is used to obtain the ahn from the wcs server. Not sure
    what kind of interpolation is used to resample the original grid.
    """

    # needs a temporary folder to store the individual ahn tiffs before merge
    with tempfile.TemporaryDirectory() as tempfile_tmp_dir:
        if tmp_dir is None:
            logger.info(
                f"- Created temporary directory {tempfile_tmp_dir}. "
                "To store ahn tiffs of subextents"
            )
            tmp_dir_path = tempfile_tmp_dir
        else:
            logger.info(f"- Use {tmp_dir} to store ahn tiffs of subextents")
            tmp_dir_path = tmp_dir

        # write tiles
        datasets = []
        start_x = extent[0]
        for tx in range(x_segments):
            if (tx + 1) == x_segments:
                end_x = extent[1]
            else:
                end_x = start_x + maxsize * res
            start_y = extent[2]
            for ty in range(y_segments):
                if (ty + 1) == y_segments:
                    end_y = extent[3]
                else:
                    end_y = start_y + maxsize * res
                subextent = [start_x, end_x, start_y, end_y]
                logger.info(f"downloading subextent {subextent}")
                logger.info(f"x_segment-{tx}, y_segment-{ty}")

                datasets.append(
                    get_ahn_within_extent(
                        subextent, res=res, tmp_dir=tmp_dir_path, **kwargs
                    )
                )
                start_y = end_y

            start_x = end_x

        memfile = MemoryFile()
        merge.merge([b.open() for b in datasets], dst_path=memfile)

    return memfile


def _infer_url(identifier=None):
    """infer the url from the identifier.

    Parameters
    ----------
    identifier : TYPE, optional
        DESCRIPTION. The default is None.

    Raises
    ------
    ValueError
        DESCRIPTION.

    Returns
    -------
    url : TYPE
        DESCRIPTION.
    """

    # infer url from identifier
    if "ahn2" in identifier:
        url = (
            "https://geodata.nationaalgeoregister.nl/ahn2/wcs?"
            "request=GetCapabilities&service=WCS"
        )
    elif "ahn3" in identifier:
        url = (
            "https://geodata.nationaalgeoregister.nl/ahn3/wcs?"
            "request=GetCapabilities&service=WCS"
        )
    else:
        ValueError(f"unknown identifier -> {identifier}")

    return url


def get_ahn_within_extent(
    extent=None,
    identifier="ahn3_5m_dtm",
    url=None,
    res=None,
    version="1.0.0",
    fmt="GEOTIFF_FLOAT32",
    crs="EPSG:28992",
    maxsize=800,
    tmp_dir=None,
):
    """

    Parameters
    ----------
    extent : list, tuple or np.array, optional
        extent. The default is None.
    identifier : str, optional
        Possible values for identifier are:
            'ahn2_05m_int'
            'ahn2_05m_non'
            'ahn2_05m_ruw'
            'ahn2_5m'
            'ahn3_05m_dsm'
            'ahn3_05m_dtm'
            'ahn3_5m_dsm'
            'ahn3_5m_dtm'

        The default is 'ahn3_5m_dtm'.

        the identifier also contains resolution and type info:
        - 5m or 05m is a resolution of 5x5 or 0.5x0.5 meter.
        - 'dtm' is only surface level (maaiveld), 'dsm' has other surfaces
        such as building.
    url : str or None, optional
        possible values None, 'ahn2' and 'ahn3'. If None the url is inferred
        from the identifier. The default is None.
    res : float, optional
        resolution of ahn raster. If None the resolution is inferred from the
        identifier. The default is None.
    version : str, optional
        version of wcs service, options are '1.0.0' and '2.0.1'.
        The default is '1.0.0'.
    fmt : str, optional
        geotif format . The default is 'GEOTIFF_FLOAT32'.
    crs : str, optional
        coördinate reference system. The default is 'EPSG:28992'.
    tmp_dir : str
        Path-like to temporairly store the downloads before merge.
    maxsize : float, optional
        maximum number of cells in x or y direction. The default is
        800.

    Returns
    -------
    MemoryFile
        Rasterio MemoryFile of the AHN

    """

    if isinstance(extent, xr.DataArray):
        extent = tuple(extent.values)

    # get url
    if url is None:
        url = _infer_url(identifier)
    elif url == "ahn2":
        url = (
            "https://geodata.nationaalgeoregister.nl/ahn2/wcs?"
            "request=GetCapabilities&service=WCS"
        )
    elif url == "ahn3":
        url = (
            "https://geodata.nationaalgeoregister.nl/ahn3/wcs?"
            "request=GetCapabilities&service=WCS"
        )
    elif not url.startswith("https://geodata.nationaalgeoregister.nl"):
        raise ValueError(f"unknown url -> {url}")

    # check resolution
    if res is None:
        if "05m" in identifier.split("_")[1]:
            res = 0.5
        elif "5m" in identifier.split("_")[1]:
            res = 5.0
        else:
            raise ValueError("could not infer resolution from identifier")

    # check if ahn is within limits
    dx = extent[1] - extent[0]
    dy = extent[3] - extent[2]

    # check if size exceeds maxsize
    if (dx / res) > maxsize:
        x_segments = int(np.ceil((dx / res) / maxsize))
    else:
        x_segments = 1

    if (dy / res) > maxsize:
        y_segments = int(np.ceil((dy / res) / maxsize))
    else:
        y_segments = 1

    if (x_segments * y_segments) > 1:
        st = f"""requested ahn raster width or height bigger than {maxsize*res}
            -> splitting extent into {x_segments} * {y_segments} tiles"""
        logger.info(st)
        return split_ahn_extent(
            extent,
            res,
            x_segments,
            y_segments,
            maxsize,
            identifier=identifier,
            version=version,
            fmt=fmt,
            crs=crs,
            tmp_dir=tmp_dir,
        )

    # download file
    logger.info(
        f"- download ahn between: x ({str(extent[0])}, {str(extent[1])}); "
        f"y ({str(extent[2])}, {str(extent[3])})"
    )
    wcs = WebCoverageService(url, version=version)
    if version == "1.0.0":
        bbox = (extent[0], extent[2], extent[1], extent[3])
        output = wcs.getCoverage(
            identifier=identifier, bbox=bbox, format=fmt, crs=crs, resx=res, resy=res
        )
    elif version == "2.0.1":
        # bbox, resx and resy do nothing in version 2.0.1
        subsets = [("x", extent[0], extent[1]), ("y", extent[2], extent[3])]
        output = wcs.getCoverage(
            identifier=[identifier], subsets=subsets, format=fmt, crs=crs
        )
    else:
        raise Exception(f"Version {version} not yet supported")

    return MemoryFile(output.read())<|MERGE_RESOLUTION|>--- conflicted
+++ resolved
@@ -48,48 +48,22 @@
     """
 
     url = _infer_url(identifier)
-<<<<<<< HEAD
     ahn_file = get_ahn_within_extent(extent=model_ds.extent,
                                      url=url,
                                      identifier=identifier)
     ahn_ds_raw = rioxarray.open_rasterio(ahn_file.open(),
                                          mask_and_scale=True)[0]
 
-    if model_ds.gridtype == 'structured':
+    if model_ds.gridtype == "structured":
         ahn_ds = mdims.resample_dataarray2d_to_structured_grid(ahn_ds_raw,
                                                                x=model_ds.x.data,
                                                                y=model_ds.y.data)
-    elif model_ds.gridtype == 'vertex':
+    elif model_ds.gridtype == "vertex":
         ahn_ds = mdims.resample_dataarray2d_to_vertex_grid(ahn_ds_raw,
                                                            model_ds)
 
     model_ds_out = util.get_model_ds_empty(model_ds)
-    model_ds_out['ahn'] = ahn_ds
-=======
-
-    ahn_ds_raw = get_ahn_within_extent(
-        extent=model_ds.extent, url=url, identifier=identifier
-    )
-
-    ahn_ds_raw = rioxarray.open_rasterio(ahn_ds_raw.open())
-    ahn_ds_raw = ahn_ds_raw.rename({"band": "layer"})
-    ahn_ds_raw = ahn_ds_raw.where(ahn_ds_raw != ahn_ds_raw.attrs["_FillValue"])
-
-    if model_ds.gridtype == "structured":
-        ahn_ds = mdims.resample_dataarray3d_to_structured_grid(
-            ahn_ds_raw,
-            extent=model_ds.extent,
-            delr=model_ds.delr,
-            delc=model_ds.delc,
-            x=model_ds.x.data,
-            y=model_ds.y.data,
-        )
-    elif model_ds.gridtype == "vertex":
-        ahn_ds = mdims.resample_dataarray3d_to_vertex_grid(ahn_ds_raw, model_ds)
-
-    model_ds_out = util.get_model_ds_empty(model_ds)
-    model_ds_out["ahn"] = ahn_ds[0]
->>>>>>> 4431929b
+    model_ds_out["ahn"] = ahn_ds
 
     for datavar in model_ds_out:
         model_ds_out[datavar].attrs["source"] = identifier
