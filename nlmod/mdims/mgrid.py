# -*- coding: utf-8 -*-
"""Module containing model grid functions.

-   project data on different grid types
-   obtain various types of rec_lists from a grid that
    can be used as input for a MODFLOW package
-   fill, interpolate and resample grid data
"""
import copy
import logging
import os
import sys

import flopy
import pandas as pd
import geopandas as gpd
import numpy as np
import shapely
import xarray as xr
from flopy.discretization.structuredgrid import StructuredGrid
from flopy.discretization.vertexgrid import VertexGrid
from flopy.utils.gridgen import Gridgen
from flopy.utils.gridintersect import GridIntersect
from shapely.prepared import prep
from tqdm import tqdm
from scipy.interpolate import griddata

from shapely.geometry import Point
<<<<<<< HEAD
from .. import cache, mfpackages, util
from .mlayers import set_idomain
=======
from .. import cache, util
>>>>>>> 4431929b

logger = logging.getLogger(__name__)


def modelgrid_from_model_ds(model_ds):
    """Get flopy modelgrid from model_ds.

    Parameters
    ----------
    model_ds : xarray DataSet
        model dataset.

    Returns
    -------
    modelgrid : StructuredGrid, VertexGrid
        grid information.
    """

    if model_ds.gridtype == "structured":
        if not isinstance(model_ds.extent, (tuple, list, np.ndarray)):
            raise TypeError(
<<<<<<< HEAD
                f'extent should be a list, tuple or numpy array, not {type(model_ds.extent)}')
        delc = np.array([model_ds.delc] * model_ds.dims['y'])
        delr = np.array([model_ds.delr] * model_ds.dims['x'])
        modelgrid = StructuredGrid(delc=delc,
                                   delr=delr,
                                   xoff=model_ds.extent[0],
                                   yoff=model_ds.extent[2])
    elif model_ds.gridtype == 'vertex':
=======
                f"extent should be a list, tuple or numpy array, not {type(model_ds.extent)}"
            )

        modelgrid = StructuredGrid(
            delc=np.array([model_ds.delc] * model_ds.dims["y"]),
            delr=np.array([model_ds.delr] * model_ds.dims["x"]),
            xoff=model_ds.extent[0],
            yoff=model_ds.extent[2],
        )
    elif model_ds.gridtype == "vertex":
>>>>>>> 4431929b
        vertices = get_vertices_from_model_ds(model_ds)
        cell2d = get_cell2d_from_model_ds(model_ds)
        modelgrid = VertexGrid(vertices=vertices, cell2d=cell2d)
    return modelgrid


def modelgrid_to_vertex_ds(mg, ds, nodata=-1):
    """Add information about the calculation-grid to a model dataset"""
    # add modelgrid to ds
    ds["xv"] = ("iv", mg.verts[:, 0])
    ds["yv"] = ("iv", mg.verts[:, 1])

    cell2d = mg.cell2d
    ncvert_max = np.max([x[3] for x in cell2d])
    icvert = np.full((mg.ncpl, ncvert_max), nodata)
    for i in range(mg.ncpl):
        icvert[i, : cell2d[i][3]] = cell2d[i][4:]
    ds["icvert"] = ("cell2d", "icv"), icvert
    ds["icvert"].attrs["_FillValue"] = nodata
    return ds


def get_vertices_from_model_ds(ds):
    """Get the vertices-list from a model dataset. Flopy needs needs this list
    to build a disv-package"""
    vertices = list(zip(ds["iv"].data, ds["xv"].data, ds["yv"].data))
    return vertices


def get_cell2d_from_model_ds(ds):
    """Get the cell2d-list from a model dataset. Flopy needs this list to build
    a disv-package"""
    icell2d = ds["icell2d"].data
    x = ds["x"].data
    y = ds["y"].data
    icvert = ds["icvert"].data
    cell2d = []
    nodata = ds["icvert"].attrs["_FillValue"]
    for i, cid in enumerate(icell2d):
        mask = ds["icvert"].data[i] != nodata
        cell2d.append((cid, x[i], y[i], mask.sum(), *icvert[i][mask]))
    return cell2d


def get_xy_mid_structured(extent, delr, delc, descending_y=True):
    """Calculates the x and y coordinates of the cell centers of a structured
    grid.

    Parameters
    ----------
    extent : list, tuple or np.array
        extent (xmin, xmax, ymin, ymax)
    delr : int or float,
        cell size along rows, equal to dx
    delc : int or float,
        cell size along columns, equal to dy
    descending_y : bool, optional
        if True the resulting ymid array is in descending order. This is the
        default for MODFLOW models. default is True.

    Returns
    -------
    x : np.array
        x-coordinates of the cell centers shape(ncol)
    y : np.array
        y-coordinates of the cell centers shape(nrow)
    """
    # check if extent is valid
    if (extent[1] - extent[0]) % delr != 0.0:
        raise ValueError(
            "invalid extent, the extent should contain an integer"
            " number of cells in the x-direction"
        )
    if (extent[3] - extent[2]) % delc != 0.0:
        raise ValueError(
            "invalid extent, the extent should contain an integer"
            " number of cells in the y-direction"
        )

    # get cell mids
    x_mid_start = extent[0] + 0.5 * delr
    x_mid_end = extent[1] - 0.5 * delr
    y_mid_start = extent[2] + 0.5 * delc
    y_mid_end = extent[3] - 0.5 * delc

    ncol = int((extent[1] - extent[0]) / delr)
    nrow = int((extent[3] - extent[2]) / delc)

    x = np.linspace(x_mid_start, x_mid_end, ncol)
    if descending_y:
        y = np.linspace(y_mid_end, y_mid_start, nrow)
    else:
        y = np.linspace(y_mid_start, y_mid_end, nrow)

    return x, y


<<<<<<< HEAD
def refine(ds, model_ws=None, refinement_features=None, exe_name=None):
    """
    Refine the grid (discretization by vertices, disv), using Gridgen
=======
@cache.cache_pklz
def create_vertex_grid(
    model_name,
    gridgen_ws,
    gwf=None,
    refine_features=None,
    extent=None,
    nlay=None,
    nrow=None,
    ncol=None,
    delr=None,
    delc=None,
    exe_name=None,
):
    """Create vertex grid. Refine grid using refinement features.
>>>>>>> 4431929b

    Parameters
    ----------
    ds : xarray.Datset
        A structured model datset.
    model_ws : str, optional
        The working directory fpr GridGen. Get from ds when model_ws is None.
        The default is None.
    refinement_features : list of tuple of length 2, optional
        List of tuples containing refinement features. Each tuple must be of
        the form (GeoDataFrame, level) or (geometry, shape_type, level). The
        default is None.
    exe_name : str, optional
        Filepath to the gridgen executable. The file path within nlmod is chose
        if exe_name is None. The default is None.

    Returns
    -------
    xarray.Dataset
        The refined model dataset.

<<<<<<< HEAD
    """
    assert 'icell2d' not in ds.dims
    logger.info('create vertex grid using gridgen')
    sim = flopy.mf6.MFSimulation()
    gwf = flopy.mf6.MFModel(sim)
    dis = flopy.mf6.ModflowGwfdis(gwf, nrow=len(ds.y), ncol=len(ds.x),
                                  delr=ds.delr, delc=ds.delc,
                                  xorigin=ds.extent[0], yorigin=ds.extent[2])
    if exe_name is None:
        exe_name = os.path.join(os.path.dirname(__file__), '..', 'bin',
                                'gridgen')
        if sys.platform.startswith('win'):
            exe_name += ".exe"
    if model_ws is None:
        model_ws = ds.model_ws
    g = Gridgen(dis, model_ws=model_ws, exe_name=exe_name)
    if refinement_features is not None:
        for refinement_feature in refinement_features:
            if len(refinement_feature) == 3:
                # the feature is a file or a list of geometries
                fname, geom_type, level = refinement_feature
                g.add_refinement_features(fname, geom_type, level,
                                          layers=[0])
            elif len(refinement_feature) == 2:
                # the feature is a geodataframe
                gdf, level = refinement_feature
                geom_types = gdf.geom_type.str.replace('Multi', '')
                for geom_type in geom_types.unique():
                    mask = geom_types == geom_type
                    features = [gdf[mask].unary_union]
                    g.add_refinement_features(features, geom_type, level,
                                              layers=[0])
=======
    logger.info("create vertex grid using gridgen")

    # if existing structured grid, take parameters from grid if not
    # explicitly passed
    if gwf is not None:
        if gwf.modelgrid.grid_type == "structured":
            nlay = gwf.modelgrid.nlay if nlay is None else nlay
            nrow = gwf.modelgrid.nrow if nrow is None else nrow
            ncol = gwf.modelgrid.ncol if ncol is None else ncol
            delr = gwf.modelgrid.delr if delr is None else delr
            delc = gwf.modelgrid.delc if delc is None else delc
            extent = gwf.modelgrid.extent if extent is None else extent

    # create temporary groundwaterflow model with dis package
    if gwf is not None:
        _gwf_temp = copy.deepcopy(gwf)
    else:
        _sim_temp = flopy.mf6.MFSimulation()
        _gwf_temp = flopy.mf6.MFModel(_sim_temp)
    _dis_temp = flopy.mf6.ModflowGwfdis(
        _gwf_temp,
        pname="dis",
        nlay=nlay,
        nrow=nrow,
        ncol=ncol,
        delr=delr,
        delc=delc,
        xorigin=extent[0],
        yorigin=extent[2],
        filename=f"{model_name}.dis",
    )

    # Define new default `exe_name` for NHFLO
    if exe_name is None:
        exe_name = os.path.join(os.path.dirname(__file__), "..", "bin", "gridgen")

        if sys.platform.startswith("win"):
            exe_name += ".exe"

    g = Gridgen(_dis_temp, model_ws=gridgen_ws, exe_name=exe_name)

    if refine_features is not None:
        for shp_fname, shp_type, lvl in refine_features:
            if isinstance(shp_fname, str):
                shp_fname = os.path.relpath(shp_fname, gridgen_ws)
                if shp_fname.endswith(".shp"):
                    shp_fname = shp_fname[:-4]
            g.add_refinement_features(shp_fname, shp_type, lvl, range(nlay))

>>>>>>> 4431929b
    g.build()
    gridprops = g.get_gridprops_disv()
<<<<<<< HEAD
    gridprops['area'] = g.get_area()
    # import needed here, as otherwise we get a circular import, fix this later
    from ..mdims.resample import get_resampled_ml_layer_ds_vertex
    ds = get_resampled_ml_layer_ds_vertex(ds, extent=ds.extent,
                                          gridprops=gridprops)
    # recalculate idomain, as the interpolation changes idomain to floats
    ds = set_idomain(ds)
    return ds
=======
    gridprops["area"] = g.get_area()

    return gridprops
>>>>>>> 4431929b


def get_xyi_icell2d(gridprops=None, model_ds=None):
    """Get x and y coördinates of the cell mids from the cellids in the grid
    properties.

    Parameters
    ----------
    gridprops : dictionary, optional
        dictionary with grid properties output from gridgen. If gridprops is
        None xyi and icell2d will be obtained from model_ds.
    model_ds : xarray.Dataset
        dataset with model data. Should have dimension (layer, icell2d).

    Returns
    -------
    xyi : numpy.ndarray
        array with x and y coördinates of cell centers, shape(len(icell2d), 2).
    icell2d : numpy.ndarray
        array with cellids, shape(len(icell2d))
    """
    if gridprops is not None:
        xc_gwf = [cell2d[1] for cell2d in gridprops["cell2d"]]
        yc_gwf = [cell2d[2] for cell2d in gridprops["cell2d"]]
        xyi = np.vstack((xc_gwf, yc_gwf)).T
        icell2d = np.array([c[0] for c in gridprops["cell2d"]])
    elif model_ds is not None:
        xyi = np.array(list(zip(model_ds.x.values, model_ds.y.values)))
        icell2d = model_ds.icell2d.values
    else:
        raise ValueError("either gridprops or model_ds should be specified")

    return xyi, icell2d


def col_to_list(col_in, model_ds, cellids):
    """Convert array data in model_ds to a list of values for specific cells.

    This function is typically used to create a rec_array with stress period
    data for the modflow packages. Can be used for structured and
    vertex grids.

    Parameters
    ----------
    col_in : str, int or float
        if col_in is a str type it is the name of the column in model_ds.
        if col_in is an int or a float it is a value that will be used for all
        cells in cellids.
    model_ds : xarray.Dataset
        dataset with model data. Can have dimension (layer, y, x) or
        (layer, icell2d).
    cellids : tuple of numpy arrays
        tuple with indices of the cells that will be used to create the list
        with values. There are 3 options:
            1.   cellids contains (layers, rows, columns)
            2.   cellids contains (rows, columns) or (layers, icell2ds)
            3.   cellids contains (icell2ds)

    Raises
    ------
    ValueError
        raised if the cellids are in the wrong format.

    Returns
    -------
    col_lst : list
        raster values from model_ds presented in a list per cell.
    """

    if isinstance(col_in, str):
        if len(cellids) == 3:
            # 3d grid
            col_lst = [
                model_ds[col_in].data[lay, row, col]
                for lay, row, col in zip(cellids[0], cellids[1], cellids[2])
            ]
        elif len(cellids) == 2:
            # 2d grid or vertex 3d grid
            col_lst = [
                model_ds[col_in].data[row, col]
                for row, col in zip(cellids[0], cellids[1])
            ]
        elif len(cellids) == 1:
            # 2d vertex grid
            col_lst = model_ds[col_in].data[cellids[0]]
        else:
            raise ValueError(f"could not create a column list for col_in={col_in}")
    else:
        col_lst = [col_in] * len(cellids[0])

    return col_lst


def lrc_to_rec_list(
    layers, rows, columns, cellids, model_ds, col1=None, col2=None, col3=None
):
    """Create a rec list for stress period data from a set of cellids.

    Used for structured grids.


    Parameters
    ----------
    layers : list or numpy.ndarray
        list with the layer for each cell in the rec_list.
    rows : list or numpy.ndarray
        list with the rows for each cell in the rec_list.
    columns : list or numpy.ndarray
        list with the columns for each cell in the rec_list.
    cellids : tuple of numpy arrays
        tuple with indices of the cells that will be used to create the list
        with values.
    model_ds : xarray.Dataset
        dataset with model data. Can have dimension (layer, y, x) or
        (layer, icell2d).
    col1 : str, int or float, optional
        1st column of the rec_list, if None the rec_list will be a list with
        ((layer,row,column)) for each row.

        col1 should be the following value for each package (can also be the
            name of a timeseries):
            rch: recharge [L/T]
            ghb: head [L]
            drn: drain level [L]
            chd: head [L]

    col2 : str, int or float, optional
        2nd column of the rec_list, if None the rec_list will be a list with
        ((layer,row,column), col1) for each row.

        col2 should be the following value for each package (can also be the
            name of a timeseries):
            ghb: conductance [L^2/T]
            drn: conductance [L^2/T]

    col3 : str, int or float, optional
        3th column of the rec_list, if None the rec_list will be a list with
        ((layer,row,column), col1, col2) for each row.

        col3 should be the following value for each package (can also be the
            name of a timeseries):

    Raises
    ------
    ValueError
        Question: will this error ever occur?.

    Returns
    -------
    rec_list : list of tuples
        every row consist of ((layer,row,column), col1, col2, col3).
    """

    if col1 is None:
        rec_list = list(zip(zip(layers, rows, columns)))
    elif (col1 is not None) and col2 is None:
        col1_lst = col_to_list(col1, model_ds, cellids)
        rec_list = list(zip(zip(layers, rows, columns), col1_lst))
    elif (col2 is not None) and col3 is None:
        col1_lst = col_to_list(col1, model_ds, cellids)
        col2_lst = col_to_list(col2, model_ds, cellids)
        rec_list = list(zip(zip(layers, rows, columns), col1_lst, col2_lst))
    elif col3 is not None:
        col1_lst = col_to_list(col1, model_ds, cellids)
        col2_lst = col_to_list(col2, model_ds, cellids)
        col3_lst = col_to_list(col3, model_ds, cellids)
        rec_list = list(zip(zip(layers, rows, columns), col1_lst, col2_lst, col3_lst))
    else:
        raise ValueError("invalid combination of values for col1, col2 and col3")

    return rec_list


def data_array_3d_to_rec_list(
    model_ds, mask, col1=None, col2=None, col3=None, only_active_cells=True
):
    """Create a rec list for stress period data from a model dataset.

    Used for structured grids.


    Parameters
    ----------
    model_ds : xarray.Dataset
        dataset with model data and dimensions (layer, y, x)
    mask : xarray.DataArray for booleans
        True for the cells that will be used in the rec list.
    col1 : str, int or float, optional
        1st column of the rec_list, if None the rec_list will be a list with
        ((layer,row,column)) for each row.

        col1 should be the following value for each package (can also be the
            name of a timeseries):
            rch: recharge [L/T]
            ghb: head [L]
            drn: drain level [L]
            chd: head [L]
            riv: stage [L]

    col2 : str, int or float, optional
        2nd column of the rec_list, if None the rec_list will be a list with
        ((layer,row,column), col1) for each row.

        col2 should be the following value for each package (can also be the
            name of a timeseries):
            ghb: conductance [L^2/T]
            drn: conductance [L^2/T]
            riv: conductance [L^2/T]

    col3 : str, int or float, optional
        3th column of the rec_list, if None the rec_list will be a list with
        ((layer,row,column), col1, col2) for each row.

        col3 should be the following value for each package (can also be the
            name of a timeseries):
            riv: river bottom [L]

    only_active_cells : bool, optional
        If True an extra mask is used to only include cells with an idomain
        of 1. The default is True.

    Returns
    -------
    rec_list : list of tuples
        every row consist of ((layer,row,column), col1, col2, col3).
    """
    if only_active_cells:
        cellids = np.where((mask) & (model_ds["idomain"] == 1))
    else:
        cellids = np.where(mask)

    layers = cellids[0]
    rows = cellids[1]
    columns = cellids[2]

    rec_list = lrc_to_rec_list(
        layers, rows, columns, cellids, model_ds, col1, col2, col3
    )

    return rec_list


def data_array_2d_to_rec_list(
    model_ds,
    mask,
    col1=None,
    col2=None,
    col3=None,
    layer=0,
    first_active_layer=False,
    only_active_cells=True,
):
    """Create a rec list for stress period data from a model dataset.

    Used for structured grids.


    Parameters
    ----------
    model_ds : xarray.Dataset
        dataset with model data and dimensions (layer, y, x)
    mask : xarray.DataArray for booleans
        True for the cells that will be used in the rec list.
    col1 : str, int or float, optional
        1st column of the rec_list, if None the rec_list will be a list with
        ((layer,row,column)) for each row.

        col1 should be the following value for each package (can also be the
            name of a timeseries):
            rch: recharge [L/T]
            ghb: head [L]
            drn: drain level [L]
            chd: head [L]

    col2 : str, int or float, optional
        2nd column of the rec_list, if None the rec_list will be a list with
        ((layer,row,column), col1) for each row.

        col2 should be the following value for each package (can also be the
            name of a timeseries):
            ghb: conductance [L^2/T]
            drn: conductance [L^2/T]

    col3 : str, int or float, optional
        3th column of the rec_list, if None the rec_list will be a list with
        ((layer,row,column), col1, col2) for each row.

        col3 should be the following value for each package (can also be the
            name of a timeseries):
    layer : int, optional
        layer used in the rec_list. Not used if first_active_layer is True.
        default is 0
    first_active_layer : bool, optional
        If True an extra mask is applied to use the first active layer of each
        cell in the grid. The default is False.
    only_active_cells : bool, optional
        If True an extra mask is used to only include cells with an idomain
        of 1. The default is True.

    Returns
    -------
    rec_list : list of tuples
        every row consist of ((layer,row,column), col1, col2, col3).
    """

    if first_active_layer:
        if "first_active_layer" not in model_ds:
            model_ds["first_active_layer"] = get_first_active_layer_from_idomain(
                model_ds["idomain"]
            )

        cellids = np.where((mask) & (model_ds["first_active_layer"] != model_ds.nodata))
        layers = col_to_list("first_active_layer", model_ds, cellids)
    elif only_active_cells:
        cellids = np.where((mask) & (model_ds["idomain"][layer] == 1))
        layers = col_to_list(layer, model_ds, cellids)
    else:
        cellids = np.where(mask)
        layers = col_to_list(layer, model_ds, cellids)

    rows = cellids[-2]
    columns = cellids[-1]

    rec_list = lrc_to_rec_list(
        layers, rows, columns, cellids, model_ds, col1, col2, col3
    )

    return rec_list


def lcid_to_rec_list(layers, cellids, model_ds, col1=None, col2=None, col3=None):
    """Create a rec list for stress period data from a set of cellids.

    Used for vertex grids.


    Parameters
    ----------
    layers : list or numpy.ndarray
        list with the layer for each cell in the rec_list.
    cellids : tuple of numpy arrays
        tuple with indices of the cells that will be used to create the list
        with values for a column. There are 2 options:
            1. cellids contains (layers, cids)
            2. cellids contains (cids)
    model_ds : xarray.Dataset
        dataset with model data. Should have dimensions (layer, icell2d).
    col1 : str, int or float, optional
        1st column of the rec_list, if None the rec_list will be a list with
        ((layer,icell2d)) for each row. col1 should be the following value for
        each package (can also be the name of a timeseries):
        -   rch: recharge [L/T]
        -   ghb: head [L]
        -   drn: drain level [L]
        -   chd: head [L]
        -   riv: stage [L]

    col2 : str, int or float, optional
        2nd column of the rec_list, if None the rec_list will be a list with
        ((layer,icell2d), col1) for each row. col2 should be the following
        value for each package (can also be the name of a timeseries):
        -   ghb: conductance [L^2/T]
        -   drn: conductance [L^2/T]
        -   riv: conductacnt [L^2/T]

    col3 : str, int or float, optional
        3th column of the rec_list, if None the rec_list will be a list with
        ((layer,icell2d), col1, col2) for each row. col3 should be the following
        value for each package (can also be the name of a timeseries):
        -   riv: bottom [L]

    Raises
    ------
    ValueError
        Question: will this error ever occur?.

    Returns
    -------
    rec_list : list of tuples
        every row consist of ((layer, icell2d), col1, col2, col3)
        grids.
    """
    if col1 is None:
        rec_list = list(zip(zip(layers, cellids[-1])))
    elif (col1 is not None) and col2 is None:
        col1_lst = col_to_list(col1, model_ds, cellids)
        rec_list = list(zip(zip(layers, cellids[-1]), col1_lst))
    elif (col2 is not None) and col3 is None:
        col1_lst = col_to_list(col1, model_ds, cellids)
        col2_lst = col_to_list(col2, model_ds, cellids)
        rec_list = list(zip(zip(layers, cellids[-1]), col1_lst, col2_lst))
    elif col3 is not None:
        col1_lst = col_to_list(col1, model_ds, cellids)
        col2_lst = col_to_list(col2, model_ds, cellids)
        col3_lst = col_to_list(col3, model_ds, cellids)
        rec_list = list(zip(zip(layers, cellids[-1]), col1_lst, col2_lst, col3_lst))
    else:
        raise ValueError("invalid combination of values for col1, col2 and col3")

    return rec_list


def data_array_2d_vertex_to_rec_list(
    model_ds, mask, col1=None, col2=None, col3=None, only_active_cells=True
):
    """Create a rec list for stress period data from a model dataset.

    Used for vertex grids.


    Parameters
    ----------
    model_ds : xarray.Dataset
        dataset with model data and dimensions (layer, icell2d)
    mask : xarray.DataArray for booleans
        True for the cells that will be used in the rec list.
    col1 : str, int or float, optional
        1st column of the rec_list, if None the rec_list will be a list with
        ((layer,icell2d)) for each row.

        col1 should be the following value for each package (can also be the
            name of a timeseries):
            rch: recharge [L/T]
            ghb: head [L]
            drn: drain level [L]
            chd: head [L]

    col2 : str, int or float, optional
        2nd column of the rec_list, if None the rec_list will be a list with
        (((layer,icell2d), col1) for each row.

        col2 should be the following value for each package (can also be the
            name of a timeseries):
            ghb: conductance [L^2/T]
            drn: conductance [L^2/T]

    col3 : str, int or float, optional
        3th column of the rec_list, if None the rec_list will be a list with
        (((layer,icell2d), col1, col2) for each row.

        col3 should be the following value for each package (can also be the
            name of a timeseries):
            riv: bottom [L]
    only_active_cells : bool, optional
        If True an extra mask is used to only include cells with an idomain
        of 1. The default is True.

    Returns
    -------
    rec_list : list of tuples
        every row consist of ((layer,row,column), col1, col2, col3).
    """
    if only_active_cells:
        cellids = np.where((mask) & (model_ds["idomain"] == 1))
    else:
        cellids = np.where(mask)

    layers = cellids[0]

    rec_list = lcid_to_rec_list(layers, cellids, model_ds, col1, col2, col3)

    return rec_list


def data_array_1d_vertex_to_rec_list(
    model_ds,
    mask,
    col1=None,
    col2=None,
    col3=None,
    layer=0,
    first_active_layer=False,
    only_active_cells=True,
):
    """Create a rec list for stress period data from a model dataset.

    Used for vertex grids.


    Parameters
    ----------
    model_ds : xarray.Dataset
        dataset with model data and dimensions (layer, icell2d)
    mask : xarray.DataArray for booleans
        True for the cells that will be used in the rec list.
    col1 : str, int or float, optional
        1st column of the rec_list, if None the rec_list will be a list with
        ((layer,icell2d)) for each row.

        col1 should be the following value for each package (can also be the
            name of a timeseries):
            rch: recharge [L/T]
            ghb: head [L]
            drn: drain level [L]
            chd: head [L]

    col2 : str, int or float, optional
        2nd column of the rec_list, if None the rec_list will be a list with
        (((layer,icell2d), col1) for each row.

        col2 should be the following value for each package (can also be the
            name of a timeseries):
            ghb: conductance [L^2/T]
            drn: conductance [L^2/T]

    col3 : str, int or float, optional
        3th column of the rec_list, if None the rec_list will be a list with
        (((layer,icell2d), col1, col2) for each row.

        col3 should be the following value for each package (can also be the
            name of a timeseries):
            riv: bottom [L]
    layer : int, optional
        layer used in the rec_list. Not used if first_active_layer is True.
        default is 0
    first_active_layer : bool, optional
        If True an extra mask is applied to use the first active layer of each
        cell in the grid. The default is False.
    only_active_cells : bool, optional
        If True an extra mask is used to only include cells with an idomain
        of 1. The default is True.

    Returns
    -------
    rec_list : list of tuples
        every row consist of ((layer,icell2d), col1, col2, col3).
    """
    if first_active_layer:
        cellids = np.where((mask) & (model_ds["first_active_layer"] != model_ds.nodata))
        layers = col_to_list("first_active_layer", model_ds, cellids)
    elif only_active_cells:
        cellids = np.where((mask) & (model_ds["idomain"][layer] == 1))
        layers = col_to_list(layer, model_ds, cellids)
    else:
        cellids = np.where(mask)
        layers = col_to_list(layer, model_ds, cellids)

    rec_list = lcid_to_rec_list(layers, cellids, model_ds, col1, col2, col3)

    return rec_list


def polygon_to_area(modelgrid, polygon, da, gridtype="structured"):
    """create a grid with the surface area in each cell based on a polygon
    value.

    Parameters
    ----------
    modelgrid : flopy.discretization.structuredgrid.StructuredGrid
        grid.
    polygon : shapely.geometry.polygon.Polygon
        polygon feature.
    da : xarray.DataArray
        data array that is filled with polygon data

    Returns
    -------
    area_array : xarray.DataArray
        area of polygon within each modelgrid cell
    """
    if polygon.type == "Polygon":
        pass
    elif polygon.type == "MultiPolygon":
        Warning(
            "function not tested for MultiPolygon type, can have unexpected results"
        )
    else:
        raise TypeError(
            f'input geometry should by of type "Polygon" not {polygon.type}'
        )

    ix = GridIntersect(modelgrid, method="vertex")
    opp_cells = ix.intersect(polygon)

    if gridtype == "structured":
        area_array = util.get_da_from_da_ds(da, dims=("y", "x"), data=0)
        for opp_row in opp_cells:
            area = opp_row[-2]
            area_array[opp_row[0][0], opp_row[0][1]] = area
    elif gridtype == "vertex":
        area_array = util.get_da_from_da_ds(da, dims=("icell2d",), data=0)
        cids = opp_cells.cellids
        area = opp_cells.areas
        area_array[cids.astype(int)] = area

    return area_array


def gdf2data_array_struc(gdf, gwf, field="VALUE", agg_method=None, interp_method=None):
    """Project vector data on a structured grid. Aggregate data if multiple
    geometries are in a single cell

    Parameters
    ----------
    gdf : geopandas.GeoDataframe
        vector data can only contain a single geometry type.
    gwf : flopy groundwater flow model
        model with a structured grid.
    field : str, optional
        column name in the geodataframe. The default is 'VALUE'.
    interp_method : str or None, optional
        method to obtain values in cells without geometry by interpolating
        between cells with values. Options are 'nearest' and 'linear'.
    agg_method : str, optional
        aggregation method to handle multiple geometries in one cell, options
        are:
        - max, min, mean,
        - length_weighted (lines), max_length (lines),
        - area_weighted (polygon), area_max (polygon).
        The default is 'max'.

    Returns
    -------
    da : xarray DataArray
        DESCRIPTION.

    """
    x = gwf.modelgrid.get_xcellcenters_for_layer(0)[0]
    y = gwf.modelgrid.get_ycellcenters_for_layer(0)[:, 0]
    da = xr.DataArray(np.nan, dims=("y", "x"), coords={"y": y, "x": x})

    # interpolate data
    if interp_method is not None:
        arr = interpolate_gdf_to_array(gdf, gwf, field=field, method=interp_method)
        da.values = arr

        return da

    gdf_cellid = gdf2grid(gdf, gwf, "vertex")

    if gdf_cellid.cellid.duplicated().any():
        # aggregate data
        if agg_method is None:
            raise ValueError(
                "multiple geometries in one cell please define aggregation method"
            )
        gdf_agg = aggregate_vector_per_cell(gdf_cellid, {field: agg_method}, gwf)
    else:
        # aggregation not neccesary
        gdf_agg = gdf_cellid[[field]]
        gdf_agg.set_index(
            pd.MultiIndex.from_tuples(gdf_cellid.cellid.values), inplace=True
        )

    for ind, row in gdf_agg.iterrows():
        da.values[ind[0], ind[1]] = row[field]

    return da


def interpolate_gdf_to_array(gdf, gwf, field="values", method="nearest"):
    """interpolate data from a point gdf


    Parameters
    ----------
    gdf : geopandas.GeoDataframe
        vector data can only contain a single geometry type.
    gwf : flopy groundwater flow model
        model with a structured grid.
    field : str, optional
        column name in the geodataframe. The default is 'values'.
    method : str or None, optional
        method to obtain values in cells without geometry by interpolating
        between cells with values. Options are 'nearest' and 'linear'.

    Returns
    -------
    arr : np.array
        numpy array with interpolated data.

    """
    # check geometry
    geom_types = gdf.geometry.type.unique()
    if geom_types[0] != "Point":
        raise NotImplementedError("can only use interpolation with point geometries")

    # check field
    if field not in gdf.columns:
        raise ValueError(f"Missing column in DataFrame: {field}")

    points = np.array([[g.x, g.y] for g in gdf.geometry])
    values = gdf[field].values
    xi = np.vstack(
        (gwf.modelgrid.xcellcenters.flatten(), gwf.modelgrid.ycellcenters.flatten())
    ).T
    vals = griddata(points, values, xi, method=method)
    arr = np.reshape(vals, (gwf.modelgrid.nrow, gwf.modelgrid.ncol))

    return arr


def _agg_max_area(gdf, col):
    return gdf.loc[gdf.area.idxmax(), col]


def _agg_area_weighted(gdf, col):
    nanmask = gdf[col].isna()
    aw = (gdf.area * gdf[col]).sum(skipna=True) / gdf.loc[~nanmask].area.sum()
    return aw


def _agg_max_length(gdf, col):
    return gdf.loc[gdf.length.idxmax(), col]


def _agg_length_weighted(gdf, col):
    nanmask = gdf[col].isna()
    aw = (gdf.length * gdf[col]).sum(skipna=True) / gdf.loc[~nanmask].length.sum()
    return aw


def _agg_nearest(gdf, col, gwf):
    cid = gdf["cellid"].values[0]
    cellcenter = Point(
        gwf.modelgrid.xcellcenters[0][cid[1]], gwf.modelgrid.ycellcenters[:, 0][cid[0]]
    )
    val = gdf.iloc[gdf.distance(cellcenter).argmin()].loc[col]
    return val


def _get_aggregates_values(group, fields_methods, gwf=None):

    agg_dic = {}
    for field, method in fields_methods.items():
        # aggregation is only necesary if group shape is greater than 1
        if group.shape[0] == 1:
            agg_dic[field] = group[field].values[0]
        if method == "max":
            agg_dic[field] = group[field].max()
        elif method == "min":
            agg_dic[field] = group[field].min()
        elif method == "mean":
            agg_dic[field] = group[field].mean()
        elif method == "nearest":
            agg_dic[field] = _agg_nearest(group, field, gwf)
        elif method == "length_weighted":  # only for lines
            agg_dic[field] = _agg_length_weighted(group, field)
        elif method == "max_length":  # only for lines
            agg_dic[field] = _agg_max_length(group, field)
        elif method == "area_weighted":  # only for polygons
            agg_dic[field] = _agg_area_weighted(group, field)
        elif method == "max_area":  # only for polygons
            agg_dic[field] = _agg_max_area(group, field)
        elif method == "center_grid":  # only for polygons
            raise NotImplementedError
        else:
            raise ValueError(f"Method '{method}' not recognized!")

    return agg_dic


def aggregate_vector_per_cell(gdf, fields_methods, gwf=None):
    """Aggregate vector features per cell.

    Parameters
    ----------
    gdf : geopandas.GeoDataFrame
        GeoDataFrame containing points, lines or polygons per grid cell.
    fields_methods: dict
        fields (keys) in the Geodataframe with their aggregation method (items)
        aggregation methods can be:
        max, min, mean, length_weighted (lines), max_length (lines),
        area_weighted (polygon), area_max (polygon).
    gwf : flopy Groundwater flow model
        only necesary if one of the field methods is 'nearest'

    Returns
    -------
    celldata : pd.DataFrame
        DataFrame with aggregated surface water parameters per grid cell
    """
    # check geometry types
    geom_types = gdf.geometry.type.unique()
    if len(geom_types) > 1:
        if (
            len(geom_types) == 2
            and ("Polygon" in geom_types)
            and ("MultiPolygon" in geom_types)
        ):
            pass
        else:
            raise TypeError("cannot aggregate geometries of different types")
    if bool({"length_weighted", "max_length"} & set(fields_methods.values())):
        assert (
            geom_types[0] == "LineString"
        ), "can only use length methods with line geometries"
    if bool({"area_weighted", "max_area"} & set(fields_methods.values())):
        if ("Polygon" in geom_types) or ("MultiPolygon" in geom_types):
            pass
        else:
            raise TypeError("can only use area methods with polygon geometries")

    # check fields
    missing_cols = set(fields_methods.keys()).difference(gdf.columns)
    if len(missing_cols) > 0:
        raise ValueError(f"Missing columns in DataFrame: {missing_cols}")

    # aggregate data
    gr = gdf.groupby(by="cellid")
    celldata = pd.DataFrame(index=gr.groups.keys())
    for cid, group in tqdm(gr, desc="Aggregate vector data"):
        agg_dic = _get_aggregates_values(group, fields_methods, gwf)
        for key, item in agg_dic.items():
            celldata.loc[cid, key] = item

    return celldata


def gdf_to_bool_data_array(gdf, mfgrid, model_ds):
    """convert a GeoDataFrame with polygon geometries into a data array
    corresponding to the modelgrid in which each cell is 1 (True) if one or
    more geometries are (partly) in that cell.

    Parameters
    ----------
    gdf : geopandas.GeoDataFrame or shapely.geometry
        shapes that will be rasterised.
    mfgrid : flopy grid
        model grid.
    model_ds : xr.DataSet
        xarray with model data

    Returns
    -------
    da : xr.DataArray
        1 if polygon is in cell, 0 otherwise. Grid dimensions according to
        model_ds and mfgrid.
    """

    # build list of gridcells
    ix = GridIntersect(mfgrid, method="vertex")

    if model_ds.gridtype == "structured":
        da = util.get_da_from_da_ds(model_ds, dims=("y", "x"), data=0)
    elif model_ds.gridtype == "vertex":
        da = util.get_da_from_da_ds(model_ds, dims=("icell2d",), data=0)
    else:
        raise ValueError("function only support structured or vertex gridtypes")

    if isinstance(gdf, gpd.GeoDataFrame):
        geoms = gdf.geometry.values
    elif isinstance(gdf, shapely.geometry.base.BaseGeometry):
        geoms = [gdf]

    for geom in geoms:
        # prepare shape for efficient batch intersection check
        prepshp = prep(geom)

        # get only gridcells that intersect
        filtered = filter(prepshp.intersects, ix._get_gridshapes())

        # cell ids for intersecting cells
        cids = [c.name for c in filtered]

        if model_ds.gridtype == "structured":
            for cid in cids:
                da[cid[0], cid[1]] = 1
        elif model_ds.gridtype == "vertex":
            da[cids] = 1

    return da


def gdf_to_bool_dataset(model_ds, gdf, mfgrid, da_name):
    """convert a GeoDataFrame with polygon geometries into a model dataset with
    a data_array named 'da_name' in which each cell is 1 (True) if one or more
    geometries are (partly) in that cell.

    Parameters
    ----------
    gdf : geopandas.GeoDataFrame
        polygon shapes with surface water.
    mfgrid : flopy grid
        model grid.
    model_ds : xr.DataSet
        xarray with model data

    Returns
    -------
    model_ds_out : xr.Dataset
        Dataset with a single DataArray, this DataArray is 1 if polygon is in
        cell, 0 otherwise. Grid dimensions according to model_ds and mfgrid.
    """
    model_ds_out = util.get_model_ds_empty(model_ds)
    model_ds_out[da_name] = gdf_to_bool_data_array(gdf, mfgrid, model_ds)

    return model_ds_out


def gdf2grid(
    gdf, ml=None, method="vertex", ix=None, desc="Intersecting with grid", **kwargs
):
    """Cut a geodataframe gdf by the grid of a flopy modflow model ml. This
    method is just a wrapper around the GridIntersect method from flopy.

    Parameters
    ----------
    gdf : geopandas.GeoDataFrame
        A GeoDataFrame that needs to be cut by the grid. The GeoDataFrame can
        consist of multiple types (Point, LineString, Polygon and the Multi-
        variants).
    ml : flopy.modflow.Modflow or flopy.mf6.ModflowGwf
        The flopy model that defines the grid.
    method : string, optional
        Method passed to the GridIntersect-class. The default is 'vertex'.
    ix : flopy.utils.GridIntersect, optional
        GridIntersect, if not provided the modelgrid in ml is used.
    **kwargs : keyword arguments
        keyword arguments are passed to the intersect_*-methods.

    Returns
    -------
    geopandas.GeoDataFrame
        The GeoDataFrame with the geometries per grid-cell.
    """
    if ml is None and ix is None:
        raise (Exception("Either specify ml or ix"))
    if ix is None:
        ix = flopy.utils.GridIntersect(ml.modelgrid, method=method)
    shps = []
    geometry = gdf._geometry_column_name
    for _, shp in tqdm(gdf.iterrows(), total=gdf.shape[0], desc=desc):
        r = ix.intersect(shp[geometry], **kwargs)
        for i in range(r.shape[0]):
            shpn = shp.copy()
            shpn["cellid"] = r["cellids"][i]
            shpn[geometry] = r["ixshapes"][i]
            shps.append(shpn)
    return gpd.GeoDataFrame(shps, geometry=geometry)


def get_thickness_from_topbot(top, bot):
    """get thickness from data arrays with top and bots.

    Parameters
    ----------
    top : xr.DataArray
        raster with top of each cell. dimensions should be (y,x) or (icell2d).
    bot : xr.DataArray
        raster with bottom of each cell. dimensions should be (layer, y,x) or
        (layer, icell2d).

    Returns
    -------
    thickness : xr.DataArray
        raster with thickness of each cell. dimensions should be (layer, y,x)
        or (layer, icell2d).
    """
    DeprecationWarning(
        "function is deprecated please use calculate_thickness function instead"
    )

    if np.ndim(top) > 2:
        raise NotImplementedError("function works only for 2d top")

    # get thickness
    if bot.ndim == 3:
        thickness = util.get_da_from_da_ds(bot, dims=("layer", "y", "x"))
    elif bot.ndim == 2:
        thickness = util.get_da_from_da_ds(bot, dims=("layer", "icell2d"))
    else:
        raise ValueError("function only support structured or vertex gridtypes")

    for lay in range(len(bot)):
        if lay == 0:
            thickness[lay] = top - bot[lay]
        else:
            thickness[lay] = bot[lay - 1] - bot[lay]

    return thickness


def get_vertices(model_ds, modelgrid=None, vert_per_cid=4):
    """get vertices of a vertex modelgrid from a model_ds or the modelgrid.
    Only return the 4 corners of each cell and not the corners of
    adjacent cells thus limiting the vertices per cell to 4 points.

    This method uses the xvertices and yvertices attributes of the modelgrid.
    When no modelgrid is supplied, a modelgrid-object is created from model_ds.

    Parameters
    ----------
    model_ds : xr.DataSet
        model dataset, attribute grid_type should be 'vertex'
    modelgrid : flopy.discretization.vertexgrid.VertexGrid
        vertex grid with attributes xvertices and yvertices.
    vert_per_cid : int or None:
        number of vertices per cell:
        - 4 return the 4 vertices of each cell
        - 5 return the 4 vertices of each cell + one duplicate vertex
        (sometimes useful if you want to create polygons)
        - anything else, the maximum number of vertices. For locally refined
        cells this includes all the vertices adjacent to the cell.

        if vert_per_cid is 4 or 5 vertices are removed using the
        Ramer-Douglas-Peucker Algorithm -> https://github.com/fhirschmann/rdp.

    Returns
    -------
    vertices_da : xarray DataArray
         Vertex coördinates per cell with dimensions(cid, no_vert, 2).
    """

    # obtain

    if modelgrid is None:
        modelgrid = modelgrid_from_model_ds(model_ds)
    xvert = modelgrid.xvertices
    yvert = modelgrid.yvertices
    if vert_per_cid == 4:
        from rdp import rdp

        vertices_arr = np.array(
            [rdp(list(zip(xvert[i], yvert[i])))[:-1] for i in range(len(xvert))]
        )
    elif vert_per_cid == 5:
        from rdp import rdp

        vertices_arr = np.array(
            [rdp(list(zip(xvert[i], yvert[i]))) for i in range(len(xvert))]
        )
    else:
        raise NotImplementedError()

    vertices_da = xr.DataArray(
        vertices_arr, dims=("icell2d", "vert_per_cid", "xy"), coords={"xy": ["x", "y"]}
    )

    return vertices_da


def get_first_active_layer_from_idomain(idomain, nodata=-999):
    """get the first active layer in each cell from the idomain.

    Parameters
    ----------
    idomain : xr.DataArray
        idomain. Shape can be (layer, y, x) or (layer, icell2d)
    nodata : int, optional
        nodata value. used for cells that are inactive in all layers.
        The default is -999.

    Returns
    -------
    first_active_layer : xr.DataArray
        raster in which each cell has the zero based number of the first
        active layer. Shape can be (y, x) or (icell2d)
    """
    logger.info("get first active modellayer for each cell in idomain")

    first_active_layer = xr.where(idomain[0] == 1, 0, nodata)
    for i in range(1, idomain.shape[0]):
        first_active_layer = xr.where(
            (first_active_layer == nodata) & (idomain[i] == 1), i, first_active_layer
        )

    return first_active_layer<|MERGE_RESOLUTION|>--- conflicted
+++ resolved
@@ -26,12 +26,8 @@
 from scipy.interpolate import griddata
 
 from shapely.geometry import Point
-<<<<<<< HEAD
-from .. import cache, mfpackages, util
+from .. import util
 from .mlayers import set_idomain
-=======
-from .. import cache, util
->>>>>>> 4431929b
 
 logger = logging.getLogger(__name__)
 
@@ -53,8 +49,7 @@
     if model_ds.gridtype == "structured":
         if not isinstance(model_ds.extent, (tuple, list, np.ndarray)):
             raise TypeError(
-<<<<<<< HEAD
-                f'extent should be a list, tuple or numpy array, not {type(model_ds.extent)}')
+                f"extent should be a list, tuple or numpy array, not {type(model_ds.extent)}")
         delc = np.array([model_ds.delc] * model_ds.dims['y'])
         delr = np.array([model_ds.delr] * model_ds.dims['x'])
         modelgrid = StructuredGrid(delc=delc,
@@ -62,18 +57,6 @@
                                    xoff=model_ds.extent[0],
                                    yoff=model_ds.extent[2])
     elif model_ds.gridtype == 'vertex':
-=======
-                f"extent should be a list, tuple or numpy array, not {type(model_ds.extent)}"
-            )
-
-        modelgrid = StructuredGrid(
-            delc=np.array([model_ds.delc] * model_ds.dims["y"]),
-            delr=np.array([model_ds.delr] * model_ds.dims["x"]),
-            xoff=model_ds.extent[0],
-            yoff=model_ds.extent[2],
-        )
-    elif model_ds.gridtype == "vertex":
->>>>>>> 4431929b
         vertices = get_vertices_from_model_ds(model_ds)
         cell2d = get_cell2d_from_model_ds(model_ds)
         modelgrid = VertexGrid(vertices=vertices, cell2d=cell2d)
@@ -171,27 +154,9 @@
     return x, y
 
 
-<<<<<<< HEAD
 def refine(ds, model_ws=None, refinement_features=None, exe_name=None):
     """
     Refine the grid (discretization by vertices, disv), using Gridgen
-=======
-@cache.cache_pklz
-def create_vertex_grid(
-    model_name,
-    gridgen_ws,
-    gwf=None,
-    refine_features=None,
-    extent=None,
-    nlay=None,
-    nrow=None,
-    ncol=None,
-    delr=None,
-    delc=None,
-    exe_name=None,
-):
-    """Create vertex grid. Refine grid using refinement features.
->>>>>>> 4431929b
 
     Parameters
     ----------
@@ -213,19 +178,18 @@
     xarray.Dataset
         The refined model dataset.
 
-<<<<<<< HEAD
-    """
-    assert 'icell2d' not in ds.dims
-    logger.info('create vertex grid using gridgen')
+    """
+    assert "icell2d" not in ds.dims
+    logger.info("create vertex grid using gridgen")
     sim = flopy.mf6.MFSimulation()
     gwf = flopy.mf6.MFModel(sim)
     dis = flopy.mf6.ModflowGwfdis(gwf, nrow=len(ds.y), ncol=len(ds.x),
                                   delr=ds.delr, delc=ds.delc,
                                   xorigin=ds.extent[0], yorigin=ds.extent[2])
     if exe_name is None:
-        exe_name = os.path.join(os.path.dirname(__file__), '..', 'bin',
-                                'gridgen')
-        if sys.platform.startswith('win'):
+        exe_name = os.path.join(os.path.dirname(__file__), "..", "bin",
+                                "gridgen")
+        if sys.platform.startswith("win"):
             exe_name += ".exe"
     if model_ws is None:
         model_ws = ds.model_ws
@@ -240,67 +204,15 @@
             elif len(refinement_feature) == 2:
                 # the feature is a geodataframe
                 gdf, level = refinement_feature
-                geom_types = gdf.geom_type.str.replace('Multi', '')
+                geom_types = gdf.geom_type.str.replace("Multi", "")
                 for geom_type in geom_types.unique():
                     mask = geom_types == geom_type
                     features = [gdf[mask].unary_union]
                     g.add_refinement_features(features, geom_type, level,
                                               layers=[0])
-=======
-    logger.info("create vertex grid using gridgen")
-
-    # if existing structured grid, take parameters from grid if not
-    # explicitly passed
-    if gwf is not None:
-        if gwf.modelgrid.grid_type == "structured":
-            nlay = gwf.modelgrid.nlay if nlay is None else nlay
-            nrow = gwf.modelgrid.nrow if nrow is None else nrow
-            ncol = gwf.modelgrid.ncol if ncol is None else ncol
-            delr = gwf.modelgrid.delr if delr is None else delr
-            delc = gwf.modelgrid.delc if delc is None else delc
-            extent = gwf.modelgrid.extent if extent is None else extent
-
-    # create temporary groundwaterflow model with dis package
-    if gwf is not None:
-        _gwf_temp = copy.deepcopy(gwf)
-    else:
-        _sim_temp = flopy.mf6.MFSimulation()
-        _gwf_temp = flopy.mf6.MFModel(_sim_temp)
-    _dis_temp = flopy.mf6.ModflowGwfdis(
-        _gwf_temp,
-        pname="dis",
-        nlay=nlay,
-        nrow=nrow,
-        ncol=ncol,
-        delr=delr,
-        delc=delc,
-        xorigin=extent[0],
-        yorigin=extent[2],
-        filename=f"{model_name}.dis",
-    )
-
-    # Define new default `exe_name` for NHFLO
-    if exe_name is None:
-        exe_name = os.path.join(os.path.dirname(__file__), "..", "bin", "gridgen")
-
-        if sys.platform.startswith("win"):
-            exe_name += ".exe"
-
-    g = Gridgen(_dis_temp, model_ws=gridgen_ws, exe_name=exe_name)
-
-    if refine_features is not None:
-        for shp_fname, shp_type, lvl in refine_features:
-            if isinstance(shp_fname, str):
-                shp_fname = os.path.relpath(shp_fname, gridgen_ws)
-                if shp_fname.endswith(".shp"):
-                    shp_fname = shp_fname[:-4]
-            g.add_refinement_features(shp_fname, shp_type, lvl, range(nlay))
-
->>>>>>> 4431929b
     g.build()
     gridprops = g.get_gridprops_disv()
-<<<<<<< HEAD
-    gridprops['area'] = g.get_area()
+    gridprops["area"] = g.get_area()
     # import needed here, as otherwise we get a circular import, fix this later
     from ..mdims.resample import get_resampled_ml_layer_ds_vertex
     ds = get_resampled_ml_layer_ds_vertex(ds, extent=ds.extent,
@@ -308,11 +220,6 @@
     # recalculate idomain, as the interpolation changes idomain to floats
     ds = set_idomain(ds)
     return ds
-=======
-    gridprops["area"] = g.get_area()
-
-    return gridprops
->>>>>>> 4431929b
 
 
 def get_xyi_icell2d(gridprops=None, model_ds=None):
