--- conflicted
+++ resolved
@@ -42,77 +42,11 @@
         logger.warning(
             "Kwarg 'fname_hds' was renamed to 'fname_heads'. Please update your code."
         )
-<<<<<<< HEAD
-
-    elif gridtype == "structured":
-        if gwf is not None:
-            try:
-                delr = np.unique(gwf.modelgrid.delr).item()
-                delc = np.unique(gwf.modelgrid.delc).item()
-                extent = gwf.modelgrid.extent
-                x, y = get_xy_mid_structured(extent, delr, delc)
-            except ValueError:
-                # x, y in local coords
-                x, y = gwf.modelgrid.xycenters
-
-        else:
-            x = ds.x
-            y = ds.y
-
-        head_ar = xr.DataArray(
-            data=heads,
-            dims=("time", "layer", "y", "x"),
-            coords={
-                "x": x,
-                "y": y,
-            },
-            attrs={"units": "mNAP"},
-        )
-    else:
-        assert 0, "Gridtype not supported"
-
-    # set layer and time coordinates
-    if gwf is not None:
-        head_ar.coords["layer"] = np.arange(gwf.modelgrid.nlay)
-        head_ar.coords["time"] = ds_time_idx(
-            headobj.get_times(),
-            start_datetime=gwf.modeltime.start_datetime,
-            time_units=gwf.modeltime.time_units,
-        )
-    else:
-        head_ar.coords["layer"] = ds.layer
-        head_ar.coords["time"] = ds_time_idx(
-            headobj.get_times(),
-            start_datetime=ds.time.attrs["start"],
-            time_units=ds.time.attrs["time_units"],
-        )
-
-    if ds is not None and "angrot" in ds.attrs and ds.attrs["angrot"] != 0.0:
-        # affine = get_affine(ds)
-        affine = get_affine_mod_to_world(ds)
-        head_ar.rio.write_transform(affine, inplace=True)
-
-    elif gwf is not None and gwf.modelgrid.angrot != 0.0:
-        attrs = dict(
-            # delr=np.unique(gwf.modelgrid.delr).item(),
-            # delc=np.unique(gwf.modelgrid.delc).item(),
-            xorigin=gwf.modelgrid.xoffset,
-            yorigin=gwf.modelgrid.yoffset,
-            angrot=gwf.modelgrid.angrot,
-            extent=gwf.modelgrid.extent,
-        )
-        affine = get_affine_mod_to_world(attrs)
-        head_ar.rio.write_transform(affine, inplace=True)
-
-    head_ar.rio.write_crs("EPSG:28992", inplace=True)
-
-    return head_ar
-=======
         fname_heads = fname_hds
-    head_da = _get_output_da(_get_heads, ds=ds, gwf_or_gwt=gwf, fname=fname_heads)
+    head_da = _get_output_da(
+        _get_heads, ds=ds, gwf_or_gwt=gwf, fname=fname_heads)
     head_da.attrs["units"] = "m NAP"
     return head_da
->>>>>>> fbc611bb
 
 
 def get_budget_da(text, ds=None, gwf=None, fname_cbc=None, kstpkper=None):
