import logging
from collections import OrderedDict

import numpy as np
import xarray as xr

from . import resample, mgrid
from ..read import jarkus, rws

logger = logging.getLogger(__name__)


def calculate_thickness(ds, top="top", bot="botm"):
    """Calculate thickness from dataset.

    Parameters
    ----------
    ds : xarray.Dataset
        dataset containing information about top and bottom elevations
        of layers
    top : str, optional
        name of data variable containing tops, by default "top"
    bot : str, optional
        name of data variable containing bottoms, by default "botm"

    Returns
    -------
    thickness : xarray.DataArray
        DataArray containing thickness information
    top3d : bool
        boolean whether each layer has a top elevation (True),
        or top only indicates surface level and bottom of layer i
        is top of layer i+1 (False)
    """
    # calculate thickness
    if ds[top].ndim == ds[bot].ndim and ds[top].ndim in [2, 3]:
        if ds[top].shape[0] == ds[bot].shape[0]:
            # top is 3D, every layer has top and bot
            thickness = ds[top] - ds[bot]
            top3d = True
        else:
            raise ValueError("3d top and bot should have same number of layers")
    elif ds[top].ndim == (ds[bot].ndim - 1) and ds[top].ndim in [1, 2]:
        if ds[top].shape[-1] == ds[bot].shape[-1]:
            # top is only top of first layer
            thickness = xr.zeros_like(ds[bot])
            for lay in range(len(bot)):
                if lay == 0:
                    thickness[lay] = ds[top] - ds[bot][lay]
                else:
                    thickness[lay] = ds[bot][lay - 1] - ds[bot][lay]
            top3d = False
        else:
            raise ValueError("2d top should have same last dimension as bot")
    if isinstance(ds[bot], xr.DataArray):
        if hasattr(ds[bot], "units"):
            if ds[bot].units == "mNAP":
                thickness.attrs["units"] = "m"
            else:
                thickness.attrs["units"] = ds[bot].units

    return thickness, top3d


<<<<<<< HEAD
def layer_split_top_bot(ds, split_dict, layer='layer', top='top', bot='botm'):
=======
def layer_split_top_bot(ds, split_dict, layer="layer", top="top", bot="bot"):
>>>>>>> 4431929b
    """Calculate new tops and bottoms for split layers.

    Parameters
    ----------
    ds : xarray.Dataset
        xarray Dataset containing information about layers
        (layers, top and bot)
    split_dict : dict
        dictionary with index of layers to split as keys and iterable
        of fractions that add up to 1 to indicate how to split up layer.
        E.g. {0: [0.25, 0.75]} will split layer 0 into 2 layers, with first
        layer equal to 0.25 of original thickness and second layer 0.75 of
        original thickness.
    layer : str, optional
        name of layer dimension, by default 'layer'
    top : str, optional
        name of data variable containing top of layers, by default 'top'
    bot : str, optional
        name of data variable containing bottom of layers, by default 'botm'

    Returns
    -------
    new_top, new_bot : xarray.DataArrays
        DataArrays containing new tops and bottoms after splitting layers.
    reindexer : OrderedDict
        dictionary mapping new to old layer indices.
    """

    # calculate thickness
    thickness, top3d = calculate_thickness(ds, top=top, bot=bot)

    # calculate new number of layers
    new_nlay = (
        ds[layer].size + sum([len(sf) for sf in split_dict.values()]) - len(split_dict)
    )

    # create new DataArrays for storing new top/bot
    new_bot = xr.DataArray(
        data=np.nan,
        dims=["layer", "y", "x"],
        coords={"layer": np.arange(new_nlay), "y": ds.y.data, "x": ds.x.data},
    )
    new_top = xr.DataArray(
        data=np.nan,
        dims=["layer", "y", "x"],
        coords={"layer": np.arange(new_nlay), "y": ds.y.data, "x": ds.x.data},
    )

    # dict to keep track of old and new layer indices
    reindexer = OrderedDict()

    j = 0  # new layer index
    isplit = 0  # split layer index

    # loop over original layers
    for i in range(ds[layer].size):

        # check if layer should be split
        if i in split_dict:

            # set new top based on old top
            if top3d:
                new_top.data[j] = ds[top].data[i]
            else:
                if i == 0:
                    new_top.data[j] = ds[top].data
                else:
                    new_top.data[j] = ds[bot].data[i - 1]

            # get split factors
            sf = split_dict[i]

            # check if factors add up to 1
            if np.sum(sf) != 1.0:
                raise ValueError("Sum of split factors for layer must equal 1.0!")
            logger.debug(
                f"{i}: Split layer {i} into {len(sf)} layers " f"with fractions: {sf}"
            )

            # loop over split factors
            for isf, factor in enumerate(sf):
                logger.debug(
                    f"  - {isf}: Calculate new top/bot for " f"new layer index {j}"
                )

                # calculate new bot and new top
                new_bot.data[j] = new_top.data[j] - (factor * thickness[i])
                new_top.data[j + 1] = new_bot.data[j]

                # store new and old layer index
                reindexer[j] = i

                # increase new index
                j += 1

            # go to next layer to split
            isplit += 1

        # no split, remap old layer to new layer index
        else:
            logger.debug(f"{i:2d}: No split: map layer {i} to " f"new layer index {j}")
            if top3d:
                new_top.data[j] = ds[top].data[i]
            else:
                if i == 0:
                    new_top.data[j] = ds[top].data.squeeze()
                else:
                    new_top.data[j] = ds[bot].data[i - 1]

            new_bot.data[j] = ds[bot].data[i]
            reindexer[j] = i
            j += 1

    return new_top, new_bot, reindexer


def fill_data_split_layers(da, reindexer):
    """Fill data for split layers with values from original layer.

    Parameters
    ----------
    da : xarray.DataArray or numpy.ndarray
        original array with data
    reindexer : dict
        dictionary containing mapping between new layer index and
        original layer index.

    Returns
    -------
    da_new : xarray.DataArray or numpy.ndarray
        array with filled data for split layers
    """
    if isinstance(da, xr.DataArray):
        da_new = xr.DataArray(
            data=np.nan,
            dims=["layer", "y", "x"],
            coords={
                "layer": np.arange(list(reindexer.keys())[-1] + 1),
                "y": da["y"],
                "x": da["x"],
            },
        )
        for k, v in reindexer.items():
            da_new.data[k] = da.data[v]
    elif isinstance(da, np.ndarray):
        da_new = np.zeros((list(reindexer.keys())[-1] + 1), *da.shape[1:])
        for k, v in reindexer.items():
            da_new[k] = da[v]
    else:
        raise TypeError(f"Cannot fill type: '{type(da)}'!")
    return da_new


<<<<<<< HEAD
def split_layers_ds(ds, split_dict, layer='layer',
                    top='top', bot='botm', kh='kh', kv='kv'):
=======
def split_layers_ds(
    ds, split_dict, layer="layer", top="top", bot="bot", kh="kh", kv="kv"
):
>>>>>>> 4431929b
    """Split layers based in Dataset.

    Parameters
    ----------
    ds : xarray.Dataset
        xarray Dataset containing information about layers
        (layers, top and bot)
    split_dict : dict
        dictionary with index of layers to split as keys and iterable
        of fractions that add up to 1 to indicate how to split up layer.
        E.g. {0: [0.25, 0.75]} will split layer 0 into 2 layers, with first
        layer equal to 0.25 of original thickness and second layer 0.75 of
        original thickness.
    layer : str, optional
        name of layer dimension, by default 'layer'
    top : str, optional
        name of data variable containing top of layers, by default 'top'
    bot : str, optional
        name of data variable containing bottom of layers, by default 'botm'
    kh : str, opti
        name of data variable containg horizontal hydraulic conductivity,
        by default 'kh'
    kv : str, optional
        name of data variable containg vertical hydraulic conductivity,
        by default 'kv'

    Returns
    -------
    ds_split : xarray.Dataset
        Dataset with new tops and bottoms taking into account split layers,
        and filled data for hydraulic conductivities.
    """

    parsed_dv = set([top, bot, kh, kv])

    dropped_dv = set(ds.data_vars.keys()) - parsed_dv
    if len(dropped_dv) > 0:
        logger.warning(
            "Warning! Following data variables " f"will be dropped: {dropped_dv}"
        )

    # calculate new tops/bots
    logger.info("Calculating new layer tops and bottoms...")

    new_top, new_bot, reindexer = layer_split_top_bot(
        ds, split_dict, layer=layer, top=top, bot=bot
    )

    # fill kh/kv
    logger.info(f"Fill value '{kh}' for split layers with " "value original layer.")
    da_kh = fill_data_split_layers(ds["kh"], reindexer)
    logger.info(f"Fill value '{kv}' for split layers with " "value original layer.")
    da_kv = fill_data_split_layers(ds["kv"], reindexer)

    # get new layer names
    layer_names = []
    for j, i in reindexer.items():
        layercode = ds[layer].data[i]

        if layercode in layer_names:
            if isinstance(layercode, str):
                ilay = (
                    np.sum([1 for ilay in layer_names if ilay.startswith(layercode)])
                    + 1
                )
                layercode += f"_{ilay}"
            else:
                layercode = j

        layer_names.append(layercode)

    # assign new layer names
    new_top = new_top.assign_coords(layer=layer_names)
    new_bot = new_bot.assign_coords(layer=layer_names)
    da_kh = da_kh.assign_coords(layer=layer_names)
    da_kv = da_kv.assign_coords(layer=layer_names)

    # add reindexer to attributes
    attrs = ds.attrs.copy()
    attrs["split_reindexer"] = reindexer

    # create new dataset
    logger.info("Done! Created new dataset with split layers!")
<<<<<<< HEAD
    ds_split = xr.Dataset({top: new_top,
                           bot: new_bot,
                           kh: da_kh,
                           kv: da_kv},
                          attrs=attrs)
=======
    ds_split = xr.Dataset(
        {"top": new_top, "bot": new_bot, "kh": da_kh, "kv": da_kv}, attrs=attrs
    )
>>>>>>> 4431929b

    return ds_split


<<<<<<< HEAD
def layer_combine_top_bot(ds, combine_layers, layer='layer',
                          top='top', bot='botm'):
=======
def layer_combine_top_bot(ds, combine_layers, layer="layer", top="top", bot="bot"):
>>>>>>> 4431929b
    """Calculate new tops and bottoms for combined layers.

    Parameters
    ----------
    ds : xarray.Dataset
        xarray Dataset containing information about layers
        (layers, top and bot)
    combine_layers : list of tuple of ints
        list of tuples, with each tuple containing integers indicating
        layer indices to combine into one layer. E.g. [(0, 1), (2, 3)] will
        combine layers 0 and 1 into a single layer (with index 0) and layers
        2 and 3 into a second layer (with index 1).
    layer : str, optional
        name of layer dimension, by default 'layer'
    top : str, optional
        name of data variable containing top of layers, by default 'top'
    bot : str, optional
        name of data variable containing bottom of layers, by default 'botm'

    Returns
    -------
    new_top, new_bot : xarray.DataArrays
        DataArrays containing new tops and bottoms after splitting layers.
    reindexer : OrderedDict
        dictionary mapping new to old layer indices.
    """
    # calculate new number of layers
    new_nlay = (
        ds[layer].size - sum([len(c) for c in combine_layers]) + len(combine_layers)
    )

    # create new DataArrays for storing new top/bot
    new_bot = xr.DataArray(
        data=np.nan,
        dims=["layer", "y", "x"],
        coords={"layer": np.arange(new_nlay), "y": ds.y.data, "x": ds.x.data},
    )
    new_top = xr.DataArray(
        data=np.nan,
        dims=["layer", "y", "x"],
        coords={"layer": np.arange(new_nlay), "y": ds.y.data, "x": ds.x.data},
    )

    # dict to keep track of old and new layer indices
    reindexer = OrderedDict()

    j = 0  # new layer index
    icomb = 0  # combine layer index

    # loop over original layers
    for i in range(ds.layer.size):

        # check whether to combine layers
        if i in np.concatenate(combine_layers):
            # get indices of layers
            c = combine_layers[icomb]
            # store new and original layer indices
            reindexer[j] = c
            # only need to calculate new top/bot once for each merged layer
            if i == np.min(c):
                logger.debug(
                    f"{j:2d}: Merge layers {c} as layer {j}, " "calculate new top/bot."
                )
                tops = ds[top].data[c, :, :]
                bots = ds[bot].data[c, :, :]
                new_top.data[j] = np.nanmax(tops, axis=0)
                new_bot.data[j] = np.nanmin(bots, axis=0)

            elif i == np.max(c):
                # advance combine layer index after merging layers
                icomb += 1
                # advance new layer index
                j += 1
                continue
            else:
                # no need to merge more than once, so continue loop
                continue
        else:
            # do not merge, only map old layer index to new layer index
            logger.debug(
                f"{j:2d}: Do not merge, map old layer index " "to new layer index."
            )
            new_top.data[j] = ds[top].data[i]
            new_bot.data[j] = ds[bot].data[i]
            reindexer[j] = i
            j += 1

    return new_top, new_bot, reindexer


def sum_param_combined_layers(da, reindexer):
    """Calculate combined layer parameter with sum.

    Parameters
    ----------
    da : xarray.DataArray
        data array to calculate combined parameters for
    reindexer : OrderedDict
        dictionary mapping new layer indices to old layer indices

    Returns
    -------
    da_new : xarray.DataArray
        data array containing new parameters for combined layers and old
        parameters for unmodified layers.
    """
    da_new = xr.DataArray(
        data=np.nan,
        dims=["layer", "y", "x"],
        coords={
            "layer": np.arange(list(reindexer.keys())[-1] + 1),
            "y": da["y"],
            "x": da["x"],
        },
    )

    for k, v in reindexer.items():
        if isinstance(v, tuple):
            psum = np.sum(da.data[v, :, :], axis=0)
        else:
            psum = da.data[v]
        da_new.data[k] = psum
    return da_new


def kheq_combined_layers(kh, thickness, reindexer):
    """Calculate equivalent horizontal hydraulic conductivity.

    Parameters
    ----------
    kh : xarray.DataArray
        data array containing horizontal hydraulic conductivity
    thickness : xarray.DataArray
            data array containing thickness per layer
    reindexer : OrdererDict
        dictionary mapping new layer indices to old layer indices

    Returns
    -------
    da_kh : xarray.DataArray
        data array containing equivalent horizontal hydraulic conductivity
        for combined layers and original hydraulic conductivity in unmodified
        layers
    """
    da_kh = xr.DataArray(
        data=np.nan,
        dims=["layer", "y", "x"],
        coords={
            "layer": np.arange(list(reindexer.keys())[-1] + 1),
            "y": kh["y"],
            "x": kh["x"],
        },
    )

    for k, v in reindexer.items():
        if isinstance(v, tuple):
            kheq = np.nansum(
                thickness.data[v, :, :] * kh.data[v, :, :], axis=0
            ) / np.nansum(thickness.data[v, :, :], axis=0)
        else:
            kheq = kh.data[v]
        da_kh.data[k] = kheq
    return da_kh


def kveq_combined_layers(kv, thickness, reindexer):
    """Calculate equivalent vertical hydraulic conductivity.

    Parameters
    ----------
    kv : xarray.DataArray
        data array containing vertical hydraulic conductivity
    thickness : xarray.DataArray
        data array containing thickness per layer
    reindexer : OrdererDict
        dictionary mapping new layer indices to old layer indices

    Returns
    -------
    da_kv : xarray.DataArray
        data array containing equivalent vertical hydraulic conductivity
        for combined layers and original hydraulic conductivity in unmodified
        layers
    """
    da_kv = xr.DataArray(
        data=np.nan,
        dims=["layer", "y", "x"],
        coords={
            "layer": np.arange(list(reindexer.keys())[-1] + 1),
            "y": kv["y"],
            "x": kv["x"],
        },
    )

    for k, v in reindexer.items():
        if isinstance(v, tuple):
            kveq = np.nansum(thickness.data[v, :, :], axis=0) / np.nansum(
                thickness.data[v, :, :] / kv.data[v, :, :], axis=0
            )
        else:
            kveq = kv.data[v]
        da_kv.data[k] = kveq
    return da_kv


<<<<<<< HEAD
def combine_layers_ds(ds, combine_layers, layer='layer',
                      top='top', bot='botm',
                      kh="kh", kv="kv", kD="kD", c="c"):
=======
def combine_layers_ds(
    ds,
    combine_layers,
    layer="layer",
    top="top",
    bot="bot",
    kh="kh",
    kv="kv",
    kD="kD",
    c="c",
):
>>>>>>> 4431929b
    """Combine layers in Dataset.

    Parameters
    ----------
    ds : xarray.Dataset
        xarray Dataset containing information about layers
        (layers, top and bot)
    combine_layers : list of tuple of ints
        list of tuples, with each tuple containing integers indicating
        layer indices to combine into one layer. E.g. [(0, 1), (2, 3)] will
        combine layers 0 and 1 into a single layer (with index 0) and layers
        2 and 3 into a second layer (with index 1).
    layer : str, optional
        name of layer dimension, by default 'layer'
    top : str, optional
        name of data variable containing top of layers, by default 'top'
    bot : str, optional
        name of data variable containing bottom of layers, by default 'botm'
    kh : str, optional
        name of data variable containg horizontal hydraulic conductivity,
        by default 'kh'. Not parsed if set to None.
    kv : str, optional
        name of data variable containg vertical hydraulic conductivity,
        by default 'kv'. Not parsed if set to None.
    kD : str, optional
        name of data variable containg transmissivity or kD,
        by default 'kD'. Not parsed if set to None.
    c : str, optional
        name of data variable containg resistance or c,
        by default 'c'. Not parsed if set to None.

    Returns
    -------
    ds_combine : xarray.Dataset
        Dataset with new tops and bottoms taking into account combined layers,
        and recalculated values for parameters (kh, kv, kD, c).
    """

    data_vars = []
    for dv in [kh, kv, kD, c]:
        if dv is not None:
            data_vars.append(dv)
    parsed_dv = set([top, bot] + data_vars)

    dropped_dv = set(ds.data_vars.keys()) - parsed_dv
    if len(dropped_dv) > 0:
        logger.warning(
            "Warning! Following data variables " f"will be dropped: {dropped_dv}"
        )

    # calculate new tops/bots
    logger.info("Calculating new layer tops and bottoms...")

    da_dict = {}

    new_top, new_bot, reindexer = layer_combine_top_bot(
        ds, combine_layers, layer=layer, top=top, bot=bot
    )
    da_dict[top] = new_top
    da_dict[bot] = new_bot

    # calculate original thickness
    thickness, _ = calculate_thickness(ds, top=top, bot=bot)

    # calculate equivalent kh/kv
    if kh is not None:
        logger.info(f"Calculate equivalent '{kh}' for combined layers.")
        da_dict[kh] = kheq_combined_layers(ds[kh], thickness, reindexer)
    if kv is not None:
        logger.info(f"Calculate equivalent '{kv}' for combined layers.")
        da_dict[kv] = kveq_combined_layers(ds[kv], thickness, reindexer)
    if kD is not None:
        logger.info(f"Calculate value '{kD}' for combined layers with sum.")
        da_dict[kD] = sum_param_combined_layers(ds[kD], reindexer)
    if c is not None:
        logger.info(f"Calculate value '{c}' for combined layers with sum.")
        da_dict[c] = sum_param_combined_layers(ds[c], reindexer)

    # get new layer names, based on first sub-layer from each combined layer
    layer_names = []
    for _, i in reindexer.items():
        if isinstance(i, tuple):
            i = i[0]
        layercode = ds[layer].data[i]
        layer_names.append(layercode)

    # assign new layer names
    for k, da in da_dict.items():
        da_dict[k] = da.assign_coords(layer=layer_names)

    # add reindexer to attributes
    attrs = ds.attrs.copy()
    attrs["combine_reindexer"] = reindexer

    # create new dataset
    logger.info("Done! Created new dataset with combined layers!")
    ds_combine = xr.Dataset(da_dict, attrs=attrs)

    return ds_combine


def add_kh_kv_from_ml_layer_to_dataset(
    ml_layer_ds, model_ds, anisotropy, fill_value_kh, fill_value_kv
):
    """add kh and kv from a model layer dataset to the model dataset.

    Supports structured and vertex grids.

    Parameters
    ----------
    ml_layer_ds : xarray.Dataset
        dataset with model layer data with kh and kv
    model_ds : xarray.Dataset
        dataset with model data where kh and kv are added to
    anisotropy : int or float
        factor to calculate kv from kh or the other way around
    fill_value_kh : int or float, optional
        use this value for kh if there is no data in regis. The default is 1.0.
    fill_value_kv : int or float, optional
        use this value for kv if there is no data in regis. The default is 1.0.

    Returns
    -------
    model_ds : xarray.Dataset
        dataset with model data with new kh and kv

    Notes
    -----
    some model dataset, such as regis, also have 'c' and 'kd' values. These
    are ignored at the moment
    """
<<<<<<< HEAD
    model_ds.attrs['anisotropy'] = anisotropy
    model_ds.attrs['fill_value_kh'] = fill_value_kh
    model_ds.attrs['fill_value_kv'] = fill_value_kv

    logger.info('add kh and kv from model layer dataset to modflow model')

    kh, kv = get_kh_kv(ml_layer_ds['kh'], ml_layer_ds['kv'], anisotropy,
                       fill_value_kh=fill_value_kh,
                       fill_value_kv=fill_value_kv)

    model_ds['kh'] = kh
    model_ds['kv'] = kv
=======
    model_ds.attrs["anisotropy"] = anisotropy
    model_ds.attrs["fill_value_kh"] = fill_value_kh
    model_ds.attrs["fill_value_kv"] = fill_value_kv
    kh_arr = ml_layer_ds["kh"].data
    kv_arr = ml_layer_ds["kv"].data

    logger.info("add kh and kv from model layer dataset to modflow model")

    kh, kv = get_kh_kv(
        kh_arr,
        kv_arr,
        anisotropy,
        fill_value_kh=fill_value_kh,
        fill_value_kv=fill_value_kv,
    )

    if model_ds.gridtype == "structured":
        dims = ("layer", "y", "x")
    elif model_ds.gridtype == "vertex":
        dims = ("layer", "icell2d")
    else:
        raise ValueError("function only support structured or vertex gridtypes")

    model_ds["kh"] = dims, kh

    model_ds["kv"] = dims, kv

    # keep attributes for bot en top
    for datavar in ["kh", "kv"]:
        for key, att in ml_layer_ds[datavar].attrs.items():
            model_ds[datavar].attrs[key] = att
>>>>>>> 4431929b

    return model_ds


def get_kh_kv(kh_in, kv_in, anisotropy, fill_value_kh=1.0, fill_value_kv=1.0):
    """maak kh en kv rasters voor flopy vanuit een regis raster met nan
    waardes.

    vul kh raster door:
    1. pak kh uit regis, tenzij nan dan:
    2. pak kv uit regis vermenigvuldig met anisotropy, tenzij nan dan:
    3. pak fill_value_kh

    vul kv raster door:
    1. pak kv uit regis, tenzij nan dan:
    2. pak kh uit regis deel door anisotropy, tenzij nan dan:
    3. pak fill_value_kv

    Supports structured and vertex grids.

    Parameters
    ----------
    kh_in : np.ndarray
        kh from regis with nan values shape(nlay, nrow, ncol) or
        shape(nlay, len(icell2d))
    kv_in : np.ndarray
        kv from regis with nan values shape(nlay, nrow, ncol) or
        shape(nlay, len(icell2d))
    anisotropy : int or float
        factor to calculate kv from kh or the other way around
    fill_value_kh : int or float, optional
        use this value for kh if there is no data in regis. The default is 1.0.
    fill_value_kv : int or float, optional
        use this value for kv if there is no data in regis. The default is 1.0.

    Returns
    -------
    kh_out : np.ndarray
        kh without nan values (nlay, nrow, ncol) or shape(nlay, len(icell2d))
    kv_out : np.ndarray
        kv without nan values (nlay, nrow, ncol) or shape(nlay, len(icell2d))
    """
<<<<<<< HEAD

    for layer in kh_in.layer.data:
        if ~np.all(np.isnan(kh_in.loc[layer])):
            logger.debug(f'layer {layer} has a kh')
        elif ~np.all(np.isnan(kv_in.loc[layer])):
            logger.debug(f'layer {layer} has a kv')
        else:
            logger.debug(f'kv and kh both undefined in layer {layer}')

    kh_out = kh_in.where(~np.isnan(kh_in), kv_in * anisotropy)
    kh_out = kh_out.where(~np.isnan(kh_out), fill_value_kh)

    kv_out = kv_in.where(~np.isnan(kv_in), kh_in / anisotropy)
    kv_out = kv_out.where(~np.isnan(kv_out), fill_value_kv)
=======
    kh_out = np.zeros_like(kh_in)
    for i, kh_lay in enumerate(kh_in):
        kh_new = kh_lay.copy()
        kv_new = kv_in[i].copy()
        if ~np.all(np.isnan(kh_new)):
            logger.debug(f"layer {i} has a kh")
            kh_out[i] = np.where(np.isnan(kh_new), kv_new * anisotropy, kh_new)
            kh_out[i] = np.where(np.isnan(kh_out[i]), fill_value_kh, kh_out[i])
        elif ~np.all(np.isnan(kv_new)):
            logger.debug(f"layer {i} has a kv")
            kh_out[i] = np.where(np.isnan(kv_new), fill_value_kh, kv_new * anisotropy)
        else:
            logger.info(f"kv and kh both undefined in layer {i}")
            kh_out[i] = fill_value_kh

    kv_out = np.zeros_like(kv_in)
    for i, kv_lay in enumerate(kv_in):
        kv_new = kv_lay.copy()
        kh_new = kh_in[i].copy()
        if ~np.all(np.isnan(kv_new)):
            logger.debug(f"layer {i} has a kv")
            kv_out[i] = np.where(np.isnan(kv_new), kh_new / anisotropy, kv_new)
            kv_out[i] = np.where(np.isnan(kv_out[i]), fill_value_kv, kv_out[i])
        elif ~np.all(np.isnan(kh_new)):
            logger.debug(f"layer {i} has a kh")
            kv_out[i] = np.where(np.isnan(kh_new), fill_value_kv, kh_new / anisotropy)
        else:
            logger.info(f"kv and kh both undefined in layer {i}")
            kv_out[i] = fill_value_kv
>>>>>>> 4431929b

    return kh_out, kv_out


def fill_top_bot_kh_kv_at_mask(model_ds, fill_mask, gridtype="structured"):
    """Fill values in top, bot, kh and kv.

    Fill where:
    1. the cell is True in fill_mask
    2. the cell thickness is greater than 0

    Fill values:
    - top: 0
    - bot: minimum of bottom_filled or top
    - kh: kh_filled if thickness is greater than 0
    - kv: kv_filled if thickness is greater than 0

    Parameters
    ----------
    model_ds : xr.DataSet
        model dataset, should contain 'first_active_layer'
    fill_mask : xr.DataArray
        1 where a cell should be replaced by masked value.
    gridtype : str, optional
        type of grid.

    Returns
    -------
    model_ds : xr.DataSet
        model dataset with adjusted data variables: 'top', 'botm', 'kh', 'kv'
    """

    # zee cellen hebben altijd een top gelijk aan 0
    model_ds["top"].values = np.where(fill_mask, 0, model_ds["top"])

    if gridtype == "structured":
        fill_function = resample.fillnan_dataarray_structured_grid
        fill_function_kwargs = {}
    elif gridtype == "vertex":
        fill_function = resample.fillnan_dataarray_vertex_grid
        fill_function_kwargs = {"model_ds": model_ds}

<<<<<<< HEAD
    for lay in range(model_ds.dims['layer']):
        bottom_nan = xr.where(fill_mask, np.nan, model_ds['botm'][lay])
=======
    for lay in range(model_ds.dims["layer"]):
        bottom_nan = xr.where(fill_mask, np.nan, model_ds["bot"][lay])
>>>>>>> 4431929b
        bottom_filled = fill_function(bottom_nan, **fill_function_kwargs)

        kh_nan = xr.where(fill_mask, np.nan, model_ds["kh"][lay])
        kh_filled = fill_function(kh_nan, **fill_function_kwargs)

        kv_nan = xr.where(fill_mask, np.nan, model_ds["kv"][lay])
        kv_filled = fill_function(kv_nan, **fill_function_kwargs)

        if lay == 0:
            # top ligt onder bottom_filled -> laagdikte wordt 0
            # top ligt boven bottom_filled -> laagdikte o.b.v. bottom_filled
<<<<<<< HEAD
            mask_top = model_ds['top'] < bottom_filled
            model_ds['botm'][lay] = xr.where(fill_mask * mask_top,
                                             model_ds['top'],
                                             bottom_filled)
            model_ds['kh'][lay] = xr.where(fill_mask * mask_top,
                                           model_ds['kh'][lay],
                                           kh_filled)
            model_ds['kv'][lay] = xr.where(fill_mask * mask_top,
                                           model_ds['kv'][lay],
                                           kv_filled)
=======
            mask_top = model_ds["top"] < bottom_filled
            model_ds["bot"][lay] = xr.where(
                fill_mask * mask_top, model_ds["top"], bottom_filled
            )
            model_ds["kh"][lay] = xr.where(
                fill_mask * mask_top, model_ds["kh"][lay], kh_filled
            )
            model_ds["kv"][lay] = xr.where(
                fill_mask * mask_top, model_ds["kv"][lay], kv_filled
            )
>>>>>>> 4431929b

        else:
            # top ligt onder bottom_filled -> laagdikte wordt 0
            # top ligt boven bottom_filled -> laagdikte o.b.v. bottom_filled
<<<<<<< HEAD
            mask_top = model_ds['botm'][lay - 1] < bottom_filled
            model_ds['botm'][lay] = xr.where(fill_mask * mask_top,
                                             model_ds['botm'][lay - 1],
                                             bottom_filled)
            model_ds['kh'][lay] = xr.where(fill_mask * mask_top,
                                           model_ds['kh'][lay],
                                           kh_filled)
            model_ds['kv'][lay] = xr.where(fill_mask * mask_top,
                                           model_ds['kv'][lay],
                                           kv_filled)
=======
            mask_top = model_ds["bot"][lay - 1] < bottom_filled
            model_ds["bot"][lay] = xr.where(
                fill_mask * mask_top, model_ds["bot"][lay - 1], bottom_filled
            )
            model_ds["kh"][lay] = xr.where(
                fill_mask * mask_top, model_ds["kh"][lay], kh_filled
            )
            model_ds["kv"][lay] = xr.where(
                fill_mask * mask_top, model_ds["kv"][lay], kv_filled
            )
>>>>>>> 4431929b

    return model_ds


<<<<<<< HEAD
def complete_ds(ds, anisotropy=10, fill_value_kh=1., fill_value_kv=0.1):
    """Update a model dataset, by removing nans and adding necessary info
=======
def update_model_ds_from_ml_layer_ds(
    model_ds,
    ml_layer_ds,
    gridtype="structured",
    keep_vars=None,
    add_northsea=True,
    anisotropy=10,
    fill_value_kh=1.0,
    fill_value_kv=0.1,
    cachedir=None,
):
    """Update a model dataset with a model layer dataset.
>>>>>>> 4431929b

    Steps:

    1. Compute top and botm values, by filling nans by data from other layers
    2. Compute idomain from the layer thickness
    3. Compute kh and kv, filling nans with anisotropy or fill_values

    """
<<<<<<< HEAD

    # 1
    ds = fill_top_and_bottom(ds)
=======
    model_ds.attrs["gridtype"] = gridtype

    if keep_vars is None:
        keep_vars = []
    else:
        # update variables
        model_ds.update(ml_layer_ds[keep_vars])
        # update attributes
        for key, item in ml_layer_ds.attrs.items():
            if key not in model_ds.attrs.keys():
                model_ds.attrs.update({key: item})

    model_ds = add_idomain_from_bottom_to_dataset(ml_layer_ds["bot"], model_ds)

    model_ds = add_top_bot_to_model_ds(ml_layer_ds, model_ds, gridtype=gridtype)

    model_ds = add_kh_kv_from_ml_layer_to_dataset(
        ml_layer_ds, model_ds, anisotropy, fill_value_kh, fill_value_kv
    )

    if add_northsea:
        logger.info(
            "nan values at the northsea are filled using the bathymetry from jarkus"
        )

        # find grid cells with northsea
        model_ds.update(
            rws.get_northsea(model_ds, cachedir=cachedir, cachename="sea_model_ds.nc")
        )

        # fill top, bot, kh, kv at sea cells
        fill_mask = (model_ds["first_active_layer"] == model_ds.nodata) * model_ds[
            "northsea"
        ]
        model_ds = fill_top_bot_kh_kv_at_mask(model_ds, fill_mask, gridtype=gridtype)

        # add bathymetry noordzee
        model_ds.update(
            jarkus.get_bathymetry(
                model_ds,
                model_ds["northsea"],
                cachedir=cachedir,
                cachename="bathymetry_model_ds.nc",
            )
        )

        model_ds = jarkus.add_bathymetry_to_top_bot_kh_kv(
            model_ds, model_ds["bathymetry"], fill_mask
        )

        # update idomain on adjusted tops and bots
        model_ds["thickness"], _ = calculate_thickness(model_ds)
        model_ds["idomain"] = update_idomain_from_thickness(
            model_ds["idomain"], model_ds["thickness"], model_ds["northsea"]
        )
        model_ds["first_active_layer"] = mgrid.get_first_active_layer_from_idomain(
            model_ds["idomain"]
        )

    else:
        model_ds["thickness"], _ = calculate_thickness(model_ds)
        model_ds["first_active_layer"] = mgrid.get_first_active_layer_from_idomain(
            model_ds["idomain"]
        )

    return model_ds


def add_idomain_from_bottom_to_dataset(bottom, model_ds, nodata=-999):
    """add idomain and first_active_layer to model_ds The active layers are
    defined as the layers where the bottom is not nan.

    Parameters
    ----------
    bottom : xarray.DataArray
        DataArray with bottom values of each layer. Nan values indicate
        inactive cells.
    model_ds : xarray.Dataset
        dataset with model data where idomain and first_active_layer
        are added to.
    nodata : int, optional
        nodata value used in integer arrays. For float arrays np.nan is use as
        nodata value. The default is -999.

    Returns
    -------
    model_ds : xarray.Dataset
        dataset with model data including idomain and first_active_layer
    """
    logger.info("get active cells (idomain) from bottom DataArray")
>>>>>>> 4431929b

    # 2
    ds = set_idomain(ds)
    # only keep the first layer of top
    ds['top'] = ds['top'][0]

<<<<<<< HEAD
    # 3
    ds['kh'], ds['kv'] = get_kh_kv(ds['kh'], ds['kv'], anisotropy,
                                   fill_value_kh=fill_value_kh,
                                   fill_value_kv=fill_value_kv)
    return ds


def fill_top_and_bottom(ds):
    top = ds['top'].max('layer').data
    botm = ds['botm'].data
    # remove nans from botm
    for lay in range(botm.shape[0]):
        mask = np.isnan(botm[lay])
        if lay == 0:
            # by setting the botm to top
            botm[lay, mask] = top[mask]
        else:
            # by setting the botm to the botm of the layer above
            botm[lay, mask] = botm[lay-1, mask]
    ds['top'].data[0] = top
    ds['top'].data[1:] = botm[:-1]
    return ds


def set_idomain(ds, nodata=-999):
    # set idomain with a default of -1 (pass-through)
    ds['idomain'] = xr.full_like(ds['botm'], -1, int)
    # set idomain of cells  with a positive thickness to 1
    thickness, _ = calculate_thickness(ds)
    ds['idomain'].data[thickness.data > 0.0] = 1
    # set idomain to 0 in the inactive part of the model
    if 'active' in ds:
        ds['idomain'] = ds['idomain'].where(ds['active'], 0)
    # only keep layers with at least one active cell
    ds = ds.sel(layer=(ds['idomain'] > 0).any(ds['idomain'].dims[1:]))
    # TODO: set idomain above and below the first active layer to 0

    ds['first_active_layer'] = mgrid.get_first_active_layer_from_idomain(ds['idomain'],
                                                                         nodata=nodata)

    ds.attrs['nodata'] = nodata
    return ds


def add_northsea(model_ds, cachedir=None):
    """a) get cells from modelgrid that are within the northsea, add data
    variable 'northsea' to model_ds
    b) fill top, bot, kh and kv add northsea cell by extrapolation
    c) get bathymetry (northsea depth) from jarkus. Add datavariable
    bathymetry to model dataset"""
=======
    # if the top cell is inactive set idomain = 0, for other inactive cells
    # set idomain = -1
    idomain[0] = xr.where(idomain[0] == -1, 0, idomain[0])
    for i in range(1, bottom.shape[0]):
        idomain[i] = xr.where((idomain[i - 1] == 0) & (idomain[i] == -1), 0, idomain[i])

    model_ds["idomain"] = idomain
    model_ds["first_active_layer"] = mgrid.get_first_active_layer_from_idomain(
        idomain, nodata=nodata
    )

    model_ds.attrs["nodata"] = nodata
>>>>>>> 4431929b

    logger.info(
        'nan values at the northsea are filled using the bathymetry from jarkus')

    # find grid cells with northsea
    model_ds.update(rws.get_northsea(model_ds,
                                     cachedir=cachedir,
                                     cachename='sea_model_ds.nc'))

    # fill top, bot, kh, kv at sea cells
    fill_mask = (model_ds['first_active_layer'] ==
                 model_ds.nodata) * model_ds['northsea']
    model_ds = fill_top_bot_kh_kv_at_mask(model_ds, fill_mask,
                                          gridtype=model_ds.attrs['gridtype'])

    # add bathymetry noordzee
    model_ds.update(jarkus.get_bathymetry(model_ds,
                                          model_ds['northsea'],
                                          cachedir=cachedir,
                                          cachename='bathymetry_model_ds.nc'))

    model_ds = jarkus.add_bathymetry_to_top_bot_kh_kv(model_ds,
                                                      model_ds['bathymetry'],
                                                      fill_mask)

    # update idomain on adjusted tops and bots
    model_ds['thickness'], _ = calculate_thickness(model_ds)
    model_ds['idomain'] = update_idomain_from_thickness(model_ds['idomain'],
                                                        model_ds['thickness'],
                                                        model_ds['northsea'])
    model_ds['first_active_layer'] = mgrid.get_first_active_layer_from_idomain(
        model_ds['idomain'])
    return model_ds


def update_idomain_from_thickness(idomain, thickness, mask):
    """get new idomain from thickness in the cells where mask is 1 (or True).

    Idomain becomes:
    -    1: if cell thickness is bigger than 0
    -    0: if cell thickness is 0 and it is the top layer
    -   -1: if cell thickness is 0 and the layer is in between active cells

    Parameters
    ----------
    idomain : xr.DataArray
        raster with idomain of each cell. dimensions should be (layer, y, x) or
        (layer, icell2d).
    thickness : xr.DataArray
        raster with thickness of each cell. dimensions should be (layer, y, x)
        or (layer, icell2d).
    mask : xr.DataArray
        raster with ones in cell where the ibound is adjusted. dimensions
        should be (y, x) or (icell2d).

    Returns
    -------
    idomain : xr.DataArray
        raster with adjusted idomain of each cell. dimensions should be
        (layer, y, x) or (layer, icell2d).
    """

    for ilay, thick in enumerate(thickness):
        if ilay == 0:
            mask1 = (thick == 0) * mask
            idomain[ilay] = xr.where(mask1, 0, idomain[ilay])
            mask2 = (thick > 0) * mask
            idomain[ilay] = xr.where(mask2, 1, idomain[ilay])
        else:
            mask1 = (thick == 0) * mask * (idomain[ilay - 1] == 0)
            idomain[ilay] = xr.where(mask1, 0, idomain[ilay])

            mask2 = (thick == 0) * mask * (idomain[ilay - 1] != 0)
            idomain[ilay] = xr.where(mask2, -1, idomain[ilay])

            mask3 = (thick != 0) * mask
            idomain[ilay] = xr.where(mask3, 1, idomain[ilay])

<<<<<<< HEAD
    return idomain
=======
    return idomain


def add_top_bot_to_model_ds(ml_layer_ds, model_ds, nodata=None, gridtype="structured"):
    """add top and bot from a model layer dataset to THE model dataset.

    Supports structured and vertex grids.

    Parameters
    ----------
    ml_layer_ds : xarray.Dataset
        dataset with model layer data with a top and bottom
    model_ds : xarray.Dataset
        dataset with model data where top and bot are added to
    nodata : int, optional
        if the first_active_layer data array in model_ds has this value,
        it means this cell is inactive in all layers. If nodata is None the
        nodata value in model_ds is used.
        the default is None
    gridtype : str, optional
        type of grid, options are 'structured' and 'vertex'.
        The default is 'structured'.

    Returns
    -------
    model_ds : xarray.Dataset
        dataset with model data including top and bottom
    """
    if nodata is None:
        nodata = model_ds.attrs["nodata"]

    logger.info("using top and bottom from model layers dataset for modflow model")
    logger.info("replace nan values for inactive layers with dummy value")

    if gridtype == "structured":
        model_ds = add_top_bot_structured(ml_layer_ds, model_ds, nodata=nodata)

    elif gridtype == "vertex":
        model_ds = add_top_bot_vertex(ml_layer_ds, model_ds, nodata=nodata)

    return model_ds


def add_top_bot_vertex(ml_layer_ds, model_ds, nodata=-999):
    """Voeg top en bottom vanuit layer dataset toe aan de model dataset.

    Deze functie is bedoeld voor vertex arrays in modflow 6. Supports
    only vertex grids.

    Stappen:

    1. Zorg dat de onderste laag altijd een bodemhoogte heeft, als de bodem
       van alle bovenliggende lagen nan is, pak dan 0.
    2. Zorg dat de top van de bovenste laag altijd een waarde heeft, als de
       top van alle onderligende lagen nan is, pak dan 0.
    3. Vul de nan waarden in alle andere lagen door:
        a) pak bodem uit regis, tenzij nan dan:
        b) gebruik bodem van de laag erboven (of de top voor de bovenste laag)

    Parameters
    ----------
    ml_layer_ds : xarray.Dataset
        dataset with model layer data with a top and bottom
    model_ds : xarray.Dataset
        dataset with model data where top and bottom are added to
    nodata : int, optional
        if the first_active_layer data array in model_ds has this value,
        it means this cell is inactive in all layers

    Returns
    -------
    model_ds : xarray.Dataset
        dataset with model data including top and bottom
    """
    # step 1:
    # set nan-value in bottom array
    # set to zero if value is nan in all layers
    # set to minimum value of all layers if there is any value in any layer
    active_domain = model_ds["first_active_layer"].data != nodata

    lowest_bottom = ml_layer_ds["bot"].data[-1].copy()
    if np.any(~active_domain):
        percentage = 100 * (~active_domain).sum() / (active_domain.shape[0])
        if percentage > 80:
            logger.warning(
                f"{percentage:0.1f}% of all cells have nan "
                "values in every layer there is probably a "
                "problem with your extent."
            )

        # set bottom to zero if bottom in a cell is nan in all layers
        lowest_bottom = np.where(active_domain, lowest_bottom, 0)

    if np.any(np.isnan(lowest_bottom)):
        # set bottom in a cell to lowest bottom of all layers
        i_nan = np.where(np.isnan(lowest_bottom))
        for i in i_nan:
            val = np.nanmin(ml_layer_ds["bot"].data[:, i])
            lowest_bottom[i] = val
            if np.isnan(val):
                raise ValueError("this should never happen please contact Artesia")

    # step 2: get highest top values of all layers without nan values
    highest_top = ml_layer_ds["top"].data[0].copy()
    if np.any(np.isnan(highest_top)):
        highest_top = np.where(active_domain, highest_top, 0)

    if np.any(np.isnan(highest_top)):
        i_nan = np.where(np.isnan(highest_top))
        for i in i_nan:
            val = np.nanmax(ml_layer_ds["top"].data[:, i])
            highest_top[i] = val
            if np.isnan(val):
                raise ValueError("this should never happen please contact Artesia")

    # step 3: fill nans in all layers
    nlay = model_ds.dims["layer"]
    top_bot_raw = np.ones((nlay + 1, model_ds.dims["icell2d"]))
    top_bot_raw[0] = highest_top
    top_bot_raw[1:-1] = ml_layer_ds["bot"].data[:-1].copy()
    top_bot_raw[-1] = lowest_bottom
    top_bot = np.ones_like(top_bot_raw)
    for i_from_bot, blay in enumerate(top_bot_raw[::-1]):
        i_from_top = nlay - i_from_bot
        new_lay = blay.copy()
        if np.any(np.isnan(new_lay)):
            lay_from_bot = i_from_bot
            lay_from_top = nlay - lay_from_bot
            while np.any(np.isnan(new_lay)):
                new_lay = np.where(
                    np.isnan(new_lay), top_bot_raw[lay_from_top], new_lay
                )
                lay_from_bot += 1
                lay_from_top = nlay - lay_from_bot

        top_bot[i_from_top] = new_lay

    model_ds["bot"] = ("layer", "icell2d"), top_bot[1:]
    model_ds["top"] = "icell2d", top_bot[0]

    # keep attributes for bot en top
    for datavar in ["top", "bot"]:
        for key, att in ml_layer_ds[datavar].attrs.items():
            model_ds[datavar].attrs[key] = att

    return model_ds


def add_top_bot_structured(ml_layer_ds, model_ds, nodata=-999):
    """Voeg top en bottom vanuit een layer dataset toe aan de model dataset.

    Deze functie is bedoeld voor structured arrays in modflow 6. Supports
    only structured grids.

    Stappen:

    1. Zorg dat de onderste laag altijd een bodemhoogte heeft, als de bodem
       van alle bovenliggende lagen nan is, pak dan 0.
    2. Zorg dat de top van de bovenste laag altijd een waarde heeft, als de
       top van alle onderligende lagen nan is, pak dan 0.
    3. Vul de nan waarden in alle andere lagen door:
        a) pak bodem uit de model layer dataset, tenzij nan dan:
        b) gebruik bodem van de laag erboven (of de top voor de bovenste laag)

    Parameters
    ----------
    ml_layer_ds : xarray.Dataset
        dataset with model layer data with a top and bottom
    model_ds : xarray.Dataset
        dataset with model data where top and bottom are added to
    nodata : int, optional
        if the first_active_layer data array in model_ds has this value,
        it means this cell is inactive in all layers

    Returns
    -------
    model_ds : xarray.Dataset
        dataset with model data including top and bottom
    """

    active_domain = model_ds["first_active_layer"].data != nodata

    # step 1:
    # set nan-value in bottom array
    # set to zero if value is nan in all layers
    # set to minimum value of all layers if there is any value in any layer
    lowest_bottom = ml_layer_ds["bot"].data[-1].copy()
    if np.any(~active_domain):
        percentage = (
            100
            * (~active_domain).sum()
            / (active_domain.shape[0] * active_domain.shape[1])
        )
        if percentage > 80:
            logger.warning(
                f"{percentage:0.1f}% of all cells have nan "
                "values in every layer there is probably a "
                "problem with your extent."
            )
        # set bottom to zero if bottom in a cell is nan in all layers
        lowest_bottom = np.where(active_domain, lowest_bottom, 0)

    if np.any(np.isnan(lowest_bottom)):
        # set bottom in a cell to lowest bottom of all layers
        rc_nan = np.where(np.isnan(lowest_bottom))
        for row, col in zip(rc_nan[0], rc_nan[1]):
            val = np.nanmin(ml_layer_ds["bot"].data[:, row, col])
            lowest_bottom[row, col] = val
            if np.isnan(val):
                raise ValueError("this should never happen please contact Onno")

    # step 2: get highest top values of all layers without nan values
    highest_top = ml_layer_ds["top"].data[0].copy()
    if np.any(np.isnan(highest_top)):
        # set top to zero if top in a cell is nan in all layers
        highest_top = np.where(active_domain, highest_top, 0)

    if np.any(np.isnan(highest_top)):
        # set top in a cell to highest top of all layers
        rc_nan = np.where(np.isnan(highest_top))
        for row, col in zip(rc_nan[0], rc_nan[1]):
            val = np.nanmax(ml_layer_ds["top"].data[:, row, col])
            highest_top[row, col] = val
            if np.isnan(val):
                raise ValueError("this should never happen please contact Onno")

    # step 3: fill nans in all layers
    nlay = model_ds.dims["layer"]
    nrow = model_ds.dims["y"]
    ncol = model_ds.dims["x"]
    top_bot_raw = np.ones((nlay + 1, nrow, ncol))
    top_bot_raw[0] = highest_top
    top_bot_raw[1:-1] = ml_layer_ds["bot"].data[:-1].copy()
    top_bot_raw[-1] = lowest_bottom
    top_bot = np.ones_like(top_bot_raw)
    for i_from_bot, blay in enumerate(top_bot_raw[::-1]):
        i_from_top = nlay - i_from_bot
        new_lay = blay.copy()
        if np.any(np.isnan(new_lay)):
            lay_from_bot = i_from_bot
            lay_from_top = nlay - lay_from_bot
            while np.any(np.isnan(new_lay)):
                new_lay = np.where(
                    np.isnan(new_lay), top_bot_raw[lay_from_top], new_lay
                )
                lay_from_bot += 1
                lay_from_top = nlay - lay_from_bot

        top_bot[i_from_top] = new_lay

    model_ds["bot"] = xr.DataArray(
        top_bot[1:],
        dims=("layer", "y", "x"),
        coords={
            "x": model_ds.x.data,
            "y": model_ds.y.data,
            "layer": model_ds.layer.data,
        },
    )

    model_ds["top"] = xr.DataArray(
        top_bot[0], dims=("y", "x"), coords={"x": model_ds.x.data, "y": model_ds.y.data}
    )

    # keep attributes for bot en top
    for datavar in ["top", "bot"]:
        for key, att in ml_layer_ds[datavar].attrs.items():
            model_ds[datavar].attrs[key] = att

    return model_ds
>>>>>>> 4431929b
<|MERGE_RESOLUTION|>--- conflicted
+++ resolved
@@ -62,11 +62,7 @@
     return thickness, top3d
 
 
-<<<<<<< HEAD
-def layer_split_top_bot(ds, split_dict, layer='layer', top='top', bot='botm'):
-=======
-def layer_split_top_bot(ds, split_dict, layer="layer", top="top", bot="bot"):
->>>>>>> 4431929b
+def layer_split_top_bot(ds, split_dict, layer="layer", top="top", bot="botm"):
     """Calculate new tops and bottoms for split layers.
 
     Parameters
@@ -220,14 +216,8 @@
     return da_new
 
 
-<<<<<<< HEAD
-def split_layers_ds(ds, split_dict, layer='layer',
-                    top='top', bot='botm', kh='kh', kv='kv'):
-=======
-def split_layers_ds(
-    ds, split_dict, layer="layer", top="top", bot="bot", kh="kh", kv="kv"
-):
->>>>>>> 4431929b
+def split_layers_ds(ds, split_dict, layer="layer",
+                    top="top", bot="botm", kh="kh", kv="kv"):
     """Split layers based in Dataset.
 
     Parameters
@@ -311,27 +301,17 @@
 
     # create new dataset
     logger.info("Done! Created new dataset with split layers!")
-<<<<<<< HEAD
     ds_split = xr.Dataset({top: new_top,
                            bot: new_bot,
                            kh: da_kh,
                            kv: da_kv},
                           attrs=attrs)
-=======
-    ds_split = xr.Dataset(
-        {"top": new_top, "bot": new_bot, "kh": da_kh, "kv": da_kv}, attrs=attrs
-    )
->>>>>>> 4431929b
 
     return ds_split
 
 
-<<<<<<< HEAD
-def layer_combine_top_bot(ds, combine_layers, layer='layer',
-                          top='top', bot='botm'):
-=======
-def layer_combine_top_bot(ds, combine_layers, layer="layer", top="top", bot="bot"):
->>>>>>> 4431929b
+def layer_combine_top_bot(ds, combine_layers, layer="layer",
+                          top="top", bot="botm"):
     """Calculate new tops and bottoms for combined layers.
 
     Parameters
@@ -537,23 +517,9 @@
     return da_kv
 
 
-<<<<<<< HEAD
-def combine_layers_ds(ds, combine_layers, layer='layer',
-                      top='top', bot='botm',
+def combine_layers_ds(ds, combine_layers, layer="layer",
+                      top="top", bot="botm",
                       kh="kh", kv="kv", kD="kD", c="c"):
-=======
-def combine_layers_ds(
-    ds,
-    combine_layers,
-    layer="layer",
-    top="top",
-    bot="bot",
-    kh="kh",
-    kv="kv",
-    kD="kD",
-    c="c",
-):
->>>>>>> 4431929b
     """Combine layers in Dataset.
 
     Parameters
@@ -685,52 +651,18 @@
     some model dataset, such as regis, also have 'c' and 'kd' values. These
     are ignored at the moment
     """
-<<<<<<< HEAD
-    model_ds.attrs['anisotropy'] = anisotropy
-    model_ds.attrs['fill_value_kh'] = fill_value_kh
-    model_ds.attrs['fill_value_kv'] = fill_value_kv
-
-    logger.info('add kh and kv from model layer dataset to modflow model')
-
-    kh, kv = get_kh_kv(ml_layer_ds['kh'], ml_layer_ds['kv'], anisotropy,
-                       fill_value_kh=fill_value_kh,
-                       fill_value_kv=fill_value_kv)
-
-    model_ds['kh'] = kh
-    model_ds['kv'] = kv
-=======
     model_ds.attrs["anisotropy"] = anisotropy
     model_ds.attrs["fill_value_kh"] = fill_value_kh
     model_ds.attrs["fill_value_kv"] = fill_value_kv
-    kh_arr = ml_layer_ds["kh"].data
-    kv_arr = ml_layer_ds["kv"].data
 
     logger.info("add kh and kv from model layer dataset to modflow model")
 
-    kh, kv = get_kh_kv(
-        kh_arr,
-        kv_arr,
-        anisotropy,
-        fill_value_kh=fill_value_kh,
-        fill_value_kv=fill_value_kv,
-    )
-
-    if model_ds.gridtype == "structured":
-        dims = ("layer", "y", "x")
-    elif model_ds.gridtype == "vertex":
-        dims = ("layer", "icell2d")
-    else:
-        raise ValueError("function only support structured or vertex gridtypes")
-
-    model_ds["kh"] = dims, kh
-
-    model_ds["kv"] = dims, kv
-
-    # keep attributes for bot en top
-    for datavar in ["kh", "kv"]:
-        for key, att in ml_layer_ds[datavar].attrs.items():
-            model_ds[datavar].attrs[key] = att
->>>>>>> 4431929b
+    kh, kv = get_kh_kv(ml_layer_ds["kh"], ml_layer_ds["kv"], anisotropy,
+                       fill_value_kh=fill_value_kh,
+                       fill_value_kv=fill_value_kv)
+
+    model_ds["kh"] = kh
+    model_ds["kv"] = kv
 
     return model_ds
 
@@ -773,52 +705,19 @@
     kv_out : np.ndarray
         kv without nan values (nlay, nrow, ncol) or shape(nlay, len(icell2d))
     """
-<<<<<<< HEAD
-
     for layer in kh_in.layer.data:
         if ~np.all(np.isnan(kh_in.loc[layer])):
-            logger.debug(f'layer {layer} has a kh')
+            logger.debug(f"layer {layer} has a kh")
         elif ~np.all(np.isnan(kv_in.loc[layer])):
-            logger.debug(f'layer {layer} has a kv')
-        else:
-            logger.debug(f'kv and kh both undefined in layer {layer}')
+            logger.debug(f"layer {layer} has a kv")
+        else:
+            logger.debug(f"kv and kh both undefined in layer {layer}")
 
     kh_out = kh_in.where(~np.isnan(kh_in), kv_in * anisotropy)
     kh_out = kh_out.where(~np.isnan(kh_out), fill_value_kh)
 
     kv_out = kv_in.where(~np.isnan(kv_in), kh_in / anisotropy)
     kv_out = kv_out.where(~np.isnan(kv_out), fill_value_kv)
-=======
-    kh_out = np.zeros_like(kh_in)
-    for i, kh_lay in enumerate(kh_in):
-        kh_new = kh_lay.copy()
-        kv_new = kv_in[i].copy()
-        if ~np.all(np.isnan(kh_new)):
-            logger.debug(f"layer {i} has a kh")
-            kh_out[i] = np.where(np.isnan(kh_new), kv_new * anisotropy, kh_new)
-            kh_out[i] = np.where(np.isnan(kh_out[i]), fill_value_kh, kh_out[i])
-        elif ~np.all(np.isnan(kv_new)):
-            logger.debug(f"layer {i} has a kv")
-            kh_out[i] = np.where(np.isnan(kv_new), fill_value_kh, kv_new * anisotropy)
-        else:
-            logger.info(f"kv and kh both undefined in layer {i}")
-            kh_out[i] = fill_value_kh
-
-    kv_out = np.zeros_like(kv_in)
-    for i, kv_lay in enumerate(kv_in):
-        kv_new = kv_lay.copy()
-        kh_new = kh_in[i].copy()
-        if ~np.all(np.isnan(kv_new)):
-            logger.debug(f"layer {i} has a kv")
-            kv_out[i] = np.where(np.isnan(kv_new), kh_new / anisotropy, kv_new)
-            kv_out[i] = np.where(np.isnan(kv_out[i]), fill_value_kv, kv_out[i])
-        elif ~np.all(np.isnan(kh_new)):
-            logger.debug(f"layer {i} has a kh")
-            kv_out[i] = np.where(np.isnan(kh_new), fill_value_kv, kh_new / anisotropy)
-        else:
-            logger.info(f"kv and kh both undefined in layer {i}")
-            kv_out[i] = fill_value_kv
->>>>>>> 4431929b
 
     return kh_out, kv_out
 
@@ -861,13 +760,8 @@
         fill_function = resample.fillnan_dataarray_vertex_grid
         fill_function_kwargs = {"model_ds": model_ds}
 
-<<<<<<< HEAD
-    for lay in range(model_ds.dims['layer']):
-        bottom_nan = xr.where(fill_mask, np.nan, model_ds['botm'][lay])
-=======
     for lay in range(model_ds.dims["layer"]):
-        bottom_nan = xr.where(fill_mask, np.nan, model_ds["bot"][lay])
->>>>>>> 4431929b
+        bottom_nan = xr.where(fill_mask, np.nan, model_ds["botm"][lay])
         bottom_filled = fill_function(bottom_nan, **fill_function_kwargs)
 
         kh_nan = xr.where(fill_mask, np.nan, model_ds["kh"][lay])
@@ -879,77 +773,36 @@
         if lay == 0:
             # top ligt onder bottom_filled -> laagdikte wordt 0
             # top ligt boven bottom_filled -> laagdikte o.b.v. bottom_filled
-<<<<<<< HEAD
-            mask_top = model_ds['top'] < bottom_filled
-            model_ds['botm'][lay] = xr.where(fill_mask * mask_top,
-                                             model_ds['top'],
+            mask_top = model_ds["top"] < bottom_filled
+            model_ds["botm"][lay] = xr.where(fill_mask * mask_top,
+                                             model_ds["top"],
                                              bottom_filled)
-            model_ds['kh'][lay] = xr.where(fill_mask * mask_top,
-                                           model_ds['kh'][lay],
+            model_ds["kh"][lay] = xr.where(fill_mask * mask_top,
+                                           model_ds["kh"][lay],
                                            kh_filled)
-            model_ds['kv'][lay] = xr.where(fill_mask * mask_top,
-                                           model_ds['kv'][lay],
+            model_ds["kv"][lay] = xr.where(fill_mask * mask_top,
+                                           model_ds["kv"][lay],
                                            kv_filled)
-=======
-            mask_top = model_ds["top"] < bottom_filled
-            model_ds["bot"][lay] = xr.where(
-                fill_mask * mask_top, model_ds["top"], bottom_filled
-            )
-            model_ds["kh"][lay] = xr.where(
-                fill_mask * mask_top, model_ds["kh"][lay], kh_filled
-            )
-            model_ds["kv"][lay] = xr.where(
-                fill_mask * mask_top, model_ds["kv"][lay], kv_filled
-            )
->>>>>>> 4431929b
 
         else:
             # top ligt onder bottom_filled -> laagdikte wordt 0
             # top ligt boven bottom_filled -> laagdikte o.b.v. bottom_filled
-<<<<<<< HEAD
-            mask_top = model_ds['botm'][lay - 1] < bottom_filled
-            model_ds['botm'][lay] = xr.where(fill_mask * mask_top,
-                                             model_ds['botm'][lay - 1],
+            mask_top = model_ds["botm"][lay - 1] < bottom_filled
+            model_ds["botm"][lay] = xr.where(fill_mask * mask_top,
+                                             model_ds["botm"][lay - 1],
                                              bottom_filled)
-            model_ds['kh'][lay] = xr.where(fill_mask * mask_top,
-                                           model_ds['kh'][lay],
+            model_ds["kh"][lay] = xr.where(fill_mask * mask_top,
+                                           model_ds["kh"][lay],
                                            kh_filled)
-            model_ds['kv'][lay] = xr.where(fill_mask * mask_top,
-                                           model_ds['kv'][lay],
+            model_ds["kv"][lay] = xr.where(fill_mask * mask_top,
+                                           model_ds["kv"][lay],
                                            kv_filled)
-=======
-            mask_top = model_ds["bot"][lay - 1] < bottom_filled
-            model_ds["bot"][lay] = xr.where(
-                fill_mask * mask_top, model_ds["bot"][lay - 1], bottom_filled
-            )
-            model_ds["kh"][lay] = xr.where(
-                fill_mask * mask_top, model_ds["kh"][lay], kh_filled
-            )
-            model_ds["kv"][lay] = xr.where(
-                fill_mask * mask_top, model_ds["kv"][lay], kv_filled
-            )
->>>>>>> 4431929b
 
     return model_ds
 
 
-<<<<<<< HEAD
-def complete_ds(ds, anisotropy=10, fill_value_kh=1., fill_value_kv=0.1):
+def complete_ds(ds, anisotropy=10.0, fill_value_kh=1.0, fill_value_kv=0.1):
     """Update a model dataset, by removing nans and adding necessary info
-=======
-def update_model_ds_from_ml_layer_ds(
-    model_ds,
-    ml_layer_ds,
-    gridtype="structured",
-    keep_vars=None,
-    add_northsea=True,
-    anisotropy=10,
-    fill_value_kh=1.0,
-    fill_value_kv=0.1,
-    cachedir=None,
-):
-    """Update a model dataset with a model layer dataset.
->>>>>>> 4431929b
 
     Steps:
 
@@ -958,119 +811,25 @@
     3. Compute kh and kv, filling nans with anisotropy or fill_values
 
     """
-<<<<<<< HEAD
 
     # 1
     ds = fill_top_and_bottom(ds)
-=======
-    model_ds.attrs["gridtype"] = gridtype
-
-    if keep_vars is None:
-        keep_vars = []
-    else:
-        # update variables
-        model_ds.update(ml_layer_ds[keep_vars])
-        # update attributes
-        for key, item in ml_layer_ds.attrs.items():
-            if key not in model_ds.attrs.keys():
-                model_ds.attrs.update({key: item})
-
-    model_ds = add_idomain_from_bottom_to_dataset(ml_layer_ds["bot"], model_ds)
-
-    model_ds = add_top_bot_to_model_ds(ml_layer_ds, model_ds, gridtype=gridtype)
-
-    model_ds = add_kh_kv_from_ml_layer_to_dataset(
-        ml_layer_ds, model_ds, anisotropy, fill_value_kh, fill_value_kv
-    )
-
-    if add_northsea:
-        logger.info(
-            "nan values at the northsea are filled using the bathymetry from jarkus"
-        )
-
-        # find grid cells with northsea
-        model_ds.update(
-            rws.get_northsea(model_ds, cachedir=cachedir, cachename="sea_model_ds.nc")
-        )
-
-        # fill top, bot, kh, kv at sea cells
-        fill_mask = (model_ds["first_active_layer"] == model_ds.nodata) * model_ds[
-            "northsea"
-        ]
-        model_ds = fill_top_bot_kh_kv_at_mask(model_ds, fill_mask, gridtype=gridtype)
-
-        # add bathymetry noordzee
-        model_ds.update(
-            jarkus.get_bathymetry(
-                model_ds,
-                model_ds["northsea"],
-                cachedir=cachedir,
-                cachename="bathymetry_model_ds.nc",
-            )
-        )
-
-        model_ds = jarkus.add_bathymetry_to_top_bot_kh_kv(
-            model_ds, model_ds["bathymetry"], fill_mask
-        )
-
-        # update idomain on adjusted tops and bots
-        model_ds["thickness"], _ = calculate_thickness(model_ds)
-        model_ds["idomain"] = update_idomain_from_thickness(
-            model_ds["idomain"], model_ds["thickness"], model_ds["northsea"]
-        )
-        model_ds["first_active_layer"] = mgrid.get_first_active_layer_from_idomain(
-            model_ds["idomain"]
-        )
-
-    else:
-        model_ds["thickness"], _ = calculate_thickness(model_ds)
-        model_ds["first_active_layer"] = mgrid.get_first_active_layer_from_idomain(
-            model_ds["idomain"]
-        )
-
-    return model_ds
-
-
-def add_idomain_from_bottom_to_dataset(bottom, model_ds, nodata=-999):
-    """add idomain and first_active_layer to model_ds The active layers are
-    defined as the layers where the bottom is not nan.
-
-    Parameters
-    ----------
-    bottom : xarray.DataArray
-        DataArray with bottom values of each layer. Nan values indicate
-        inactive cells.
-    model_ds : xarray.Dataset
-        dataset with model data where idomain and first_active_layer
-        are added to.
-    nodata : int, optional
-        nodata value used in integer arrays. For float arrays np.nan is use as
-        nodata value. The default is -999.
-
-    Returns
-    -------
-    model_ds : xarray.Dataset
-        dataset with model data including idomain and first_active_layer
-    """
-    logger.info("get active cells (idomain) from bottom DataArray")
->>>>>>> 4431929b
 
     # 2
     ds = set_idomain(ds)
     # only keep the first layer of top
-    ds['top'] = ds['top'][0]
-
-<<<<<<< HEAD
+    ds["top"] = ds["top"][0]
+
     # 3
-    ds['kh'], ds['kv'] = get_kh_kv(ds['kh'], ds['kv'], anisotropy,
+    ds["kh"], ds["kv"] = get_kh_kv(ds["kh"], ds["kv"], anisotropy,
                                    fill_value_kh=fill_value_kh,
                                    fill_value_kv=fill_value_kv)
     return ds
 
 
 def fill_top_and_bottom(ds):
-    top = ds['top'].max('layer').data
-    botm = ds['botm'].data
+    top = ds["top"].max("layer").data
+    botm = ds["botm"].data
     # remove nans from botm
     for lay in range(botm.shape[0]):
         mask = np.isnan(botm[lay])
@@ -1080,28 +839,28 @@
         else:
             # by setting the botm to the botm of the layer above
             botm[lay, mask] = botm[lay-1, mask]
-    ds['top'].data[0] = top
-    ds['top'].data[1:] = botm[:-1]
+    ds["top"].data[0] = top
+    ds["top"].data[1:] = botm[:-1]
     return ds
 
 
 def set_idomain(ds, nodata=-999):
     # set idomain with a default of -1 (pass-through)
-    ds['idomain'] = xr.full_like(ds['botm'], -1, int)
+    ds["idomain"] = xr.full_like(ds["botm"], -1, int)
     # set idomain of cells  with a positive thickness to 1
     thickness, _ = calculate_thickness(ds)
-    ds['idomain'].data[thickness.data > 0.0] = 1
+    ds["idomain"].data[thickness.data > 0.0] = 1
     # set idomain to 0 in the inactive part of the model
-    if 'active' in ds:
-        ds['idomain'] = ds['idomain'].where(ds['active'], 0)
+    if "active" in ds:
+        ds["idomain"] = ds["idomain"].where(ds["active"], 0)
     # only keep layers with at least one active cell
-    ds = ds.sel(layer=(ds['idomain'] > 0).any(ds['idomain'].dims[1:]))
+    ds = ds.sel(layer=(ds["idomain"] > 0).any(ds["idomain"].dims[1:]))
     # TODO: set idomain above and below the first active layer to 0
 
-    ds['first_active_layer'] = mgrid.get_first_active_layer_from_idomain(ds['idomain'],
+    ds["first_active_layer"] = mgrid.get_first_active_layer_from_idomain(ds["idomain"],
                                                                          nodata=nodata)
 
-    ds.attrs['nodata'] = nodata
+    ds.attrs["nodata"] = nodata
     return ds
 
 
@@ -1111,20 +870,6 @@
     b) fill top, bot, kh and kv add northsea cell by extrapolation
     c) get bathymetry (northsea depth) from jarkus. Add datavariable
     bathymetry to model dataset"""
-=======
-    # if the top cell is inactive set idomain = 0, for other inactive cells
-    # set idomain = -1
-    idomain[0] = xr.where(idomain[0] == -1, 0, idomain[0])
-    for i in range(1, bottom.shape[0]):
-        idomain[i] = xr.where((idomain[i - 1] == 0) & (idomain[i] == -1), 0, idomain[i])
-
-    model_ds["idomain"] = idomain
-    model_ds["first_active_layer"] = mgrid.get_first_active_layer_from_idomain(
-        idomain, nodata=nodata
-    )
-
-    model_ds.attrs["nodata"] = nodata
->>>>>>> 4431929b
 
     logger.info(
         'nan values at the northsea are filled using the bathymetry from jarkus')
@@ -1203,277 +948,4 @@
             mask3 = (thick != 0) * mask
             idomain[ilay] = xr.where(mask3, 1, idomain[ilay])
 
-<<<<<<< HEAD
-    return idomain
-=======
-    return idomain
-
-
-def add_top_bot_to_model_ds(ml_layer_ds, model_ds, nodata=None, gridtype="structured"):
-    """add top and bot from a model layer dataset to THE model dataset.
-
-    Supports structured and vertex grids.
-
-    Parameters
-    ----------
-    ml_layer_ds : xarray.Dataset
-        dataset with model layer data with a top and bottom
-    model_ds : xarray.Dataset
-        dataset with model data where top and bot are added to
-    nodata : int, optional
-        if the first_active_layer data array in model_ds has this value,
-        it means this cell is inactive in all layers. If nodata is None the
-        nodata value in model_ds is used.
-        the default is None
-    gridtype : str, optional
-        type of grid, options are 'structured' and 'vertex'.
-        The default is 'structured'.
-
-    Returns
-    -------
-    model_ds : xarray.Dataset
-        dataset with model data including top and bottom
-    """
-    if nodata is None:
-        nodata = model_ds.attrs["nodata"]
-
-    logger.info("using top and bottom from model layers dataset for modflow model")
-    logger.info("replace nan values for inactive layers with dummy value")
-
-    if gridtype == "structured":
-        model_ds = add_top_bot_structured(ml_layer_ds, model_ds, nodata=nodata)
-
-    elif gridtype == "vertex":
-        model_ds = add_top_bot_vertex(ml_layer_ds, model_ds, nodata=nodata)
-
-    return model_ds
-
-
-def add_top_bot_vertex(ml_layer_ds, model_ds, nodata=-999):
-    """Voeg top en bottom vanuit layer dataset toe aan de model dataset.
-
-    Deze functie is bedoeld voor vertex arrays in modflow 6. Supports
-    only vertex grids.
-
-    Stappen:
-
-    1. Zorg dat de onderste laag altijd een bodemhoogte heeft, als de bodem
-       van alle bovenliggende lagen nan is, pak dan 0.
-    2. Zorg dat de top van de bovenste laag altijd een waarde heeft, als de
-       top van alle onderligende lagen nan is, pak dan 0.
-    3. Vul de nan waarden in alle andere lagen door:
-        a) pak bodem uit regis, tenzij nan dan:
-        b) gebruik bodem van de laag erboven (of de top voor de bovenste laag)
-
-    Parameters
-    ----------
-    ml_layer_ds : xarray.Dataset
-        dataset with model layer data with a top and bottom
-    model_ds : xarray.Dataset
-        dataset with model data where top and bottom are added to
-    nodata : int, optional
-        if the first_active_layer data array in model_ds has this value,
-        it means this cell is inactive in all layers
-
-    Returns
-    -------
-    model_ds : xarray.Dataset
-        dataset with model data including top and bottom
-    """
-    # step 1:
-    # set nan-value in bottom array
-    # set to zero if value is nan in all layers
-    # set to minimum value of all layers if there is any value in any layer
-    active_domain = model_ds["first_active_layer"].data != nodata
-
-    lowest_bottom = ml_layer_ds["bot"].data[-1].copy()
-    if np.any(~active_domain):
-        percentage = 100 * (~active_domain).sum() / (active_domain.shape[0])
-        if percentage > 80:
-            logger.warning(
-                f"{percentage:0.1f}% of all cells have nan "
-                "values in every layer there is probably a "
-                "problem with your extent."
-            )
-
-        # set bottom to zero if bottom in a cell is nan in all layers
-        lowest_bottom = np.where(active_domain, lowest_bottom, 0)
-
-    if np.any(np.isnan(lowest_bottom)):
-        # set bottom in a cell to lowest bottom of all layers
-        i_nan = np.where(np.isnan(lowest_bottom))
-        for i in i_nan:
-            val = np.nanmin(ml_layer_ds["bot"].data[:, i])
-            lowest_bottom[i] = val
-            if np.isnan(val):
-                raise ValueError("this should never happen please contact Artesia")
-
-    # step 2: get highest top values of all layers without nan values
-    highest_top = ml_layer_ds["top"].data[0].copy()
-    if np.any(np.isnan(highest_top)):
-        highest_top = np.where(active_domain, highest_top, 0)
-
-    if np.any(np.isnan(highest_top)):
-        i_nan = np.where(np.isnan(highest_top))
-        for i in i_nan:
-            val = np.nanmax(ml_layer_ds["top"].data[:, i])
-            highest_top[i] = val
-            if np.isnan(val):
-                raise ValueError("this should never happen please contact Artesia")
-
-    # step 3: fill nans in all layers
-    nlay = model_ds.dims["layer"]
-    top_bot_raw = np.ones((nlay + 1, model_ds.dims["icell2d"]))
-    top_bot_raw[0] = highest_top
-    top_bot_raw[1:-1] = ml_layer_ds["bot"].data[:-1].copy()
-    top_bot_raw[-1] = lowest_bottom
-    top_bot = np.ones_like(top_bot_raw)
-    for i_from_bot, blay in enumerate(top_bot_raw[::-1]):
-        i_from_top = nlay - i_from_bot
-        new_lay = blay.copy()
-        if np.any(np.isnan(new_lay)):
-            lay_from_bot = i_from_bot
-            lay_from_top = nlay - lay_from_bot
-            while np.any(np.isnan(new_lay)):
-                new_lay = np.where(
-                    np.isnan(new_lay), top_bot_raw[lay_from_top], new_lay
-                )
-                lay_from_bot += 1
-                lay_from_top = nlay - lay_from_bot
-
-        top_bot[i_from_top] = new_lay
-
-    model_ds["bot"] = ("layer", "icell2d"), top_bot[1:]
-    model_ds["top"] = "icell2d", top_bot[0]
-
-    # keep attributes for bot en top
-    for datavar in ["top", "bot"]:
-        for key, att in ml_layer_ds[datavar].attrs.items():
-            model_ds[datavar].attrs[key] = att
-
-    return model_ds
-
-
-def add_top_bot_structured(ml_layer_ds, model_ds, nodata=-999):
-    """Voeg top en bottom vanuit een layer dataset toe aan de model dataset.
-
-    Deze functie is bedoeld voor structured arrays in modflow 6. Supports
-    only structured grids.
-
-    Stappen:
-
-    1. Zorg dat de onderste laag altijd een bodemhoogte heeft, als de bodem
-       van alle bovenliggende lagen nan is, pak dan 0.
-    2. Zorg dat de top van de bovenste laag altijd een waarde heeft, als de
-       top van alle onderligende lagen nan is, pak dan 0.
-    3. Vul de nan waarden in alle andere lagen door:
-        a) pak bodem uit de model layer dataset, tenzij nan dan:
-        b) gebruik bodem van de laag erboven (of de top voor de bovenste laag)
-
-    Parameters
-    ----------
-    ml_layer_ds : xarray.Dataset
-        dataset with model layer data with a top and bottom
-    model_ds : xarray.Dataset
-        dataset with model data where top and bottom are added to
-    nodata : int, optional
-        if the first_active_layer data array in model_ds has this value,
-        it means this cell is inactive in all layers
-
-    Returns
-    -------
-    model_ds : xarray.Dataset
-        dataset with model data including top and bottom
-    """
-
-    active_domain = model_ds["first_active_layer"].data != nodata
-
-    # step 1:
-    # set nan-value in bottom array
-    # set to zero if value is nan in all layers
-    # set to minimum value of all layers if there is any value in any layer
-    lowest_bottom = ml_layer_ds["bot"].data[-1].copy()
-    if np.any(~active_domain):
-        percentage = (
-            100
-            * (~active_domain).sum()
-            / (active_domain.shape[0] * active_domain.shape[1])
-        )
-        if percentage > 80:
-            logger.warning(
-                f"{percentage:0.1f}% of all cells have nan "
-                "values in every layer there is probably a "
-                "problem with your extent."
-            )
-        # set bottom to zero if bottom in a cell is nan in all layers
-        lowest_bottom = np.where(active_domain, lowest_bottom, 0)
-
-    if np.any(np.isnan(lowest_bottom)):
-        # set bottom in a cell to lowest bottom of all layers
-        rc_nan = np.where(np.isnan(lowest_bottom))
-        for row, col in zip(rc_nan[0], rc_nan[1]):
-            val = np.nanmin(ml_layer_ds["bot"].data[:, row, col])
-            lowest_bottom[row, col] = val
-            if np.isnan(val):
-                raise ValueError("this should never happen please contact Onno")
-
-    # step 2: get highest top values of all layers without nan values
-    highest_top = ml_layer_ds["top"].data[0].copy()
-    if np.any(np.isnan(highest_top)):
-        # set top to zero if top in a cell is nan in all layers
-        highest_top = np.where(active_domain, highest_top, 0)
-
-    if np.any(np.isnan(highest_top)):
-        # set top in a cell to highest top of all layers
-        rc_nan = np.where(np.isnan(highest_top))
-        for row, col in zip(rc_nan[0], rc_nan[1]):
-            val = np.nanmax(ml_layer_ds["top"].data[:, row, col])
-            highest_top[row, col] = val
-            if np.isnan(val):
-                raise ValueError("this should never happen please contact Onno")
-
-    # step 3: fill nans in all layers
-    nlay = model_ds.dims["layer"]
-    nrow = model_ds.dims["y"]
-    ncol = model_ds.dims["x"]
-    top_bot_raw = np.ones((nlay + 1, nrow, ncol))
-    top_bot_raw[0] = highest_top
-    top_bot_raw[1:-1] = ml_layer_ds["bot"].data[:-1].copy()
-    top_bot_raw[-1] = lowest_bottom
-    top_bot = np.ones_like(top_bot_raw)
-    for i_from_bot, blay in enumerate(top_bot_raw[::-1]):
-        i_from_top = nlay - i_from_bot
-        new_lay = blay.copy()
-        if np.any(np.isnan(new_lay)):
-            lay_from_bot = i_from_bot
-            lay_from_top = nlay - lay_from_bot
-            while np.any(np.isnan(new_lay)):
-                new_lay = np.where(
-                    np.isnan(new_lay), top_bot_raw[lay_from_top], new_lay
-                )
-                lay_from_bot += 1
-                lay_from_top = nlay - lay_from_bot
-
-        top_bot[i_from_top] = new_lay
-
-    model_ds["bot"] = xr.DataArray(
-        top_bot[1:],
-        dims=("layer", "y", "x"),
-        coords={
-            "x": model_ds.x.data,
-            "y": model_ds.y.data,
-            "layer": model_ds.layer.data,
-        },
-    )
-
-    model_ds["top"] = xr.DataArray(
-        top_bot[0], dims=("y", "x"), coords={"x": model_ds.x.data, "y": model_ds.y.data}
-    )
-
-    # keep attributes for bot en top
-    for datavar in ["top", "bot"]:
-        for key, att in ml_layer_ds[datavar].attrs.items():
-            model_ds[datavar].attrs[key] = att
-
-    return model_ds
->>>>>>> 4431929b
+    return idomain