--- conflicted
+++ resolved
@@ -7,11 +7,7 @@
 from .. import util
 
 
-<<<<<<< HEAD
 def set_ds_attrs(ds, model_name, model_ws, mfversion="mf6", exe_name=None):
-=======
-def get_empty_model_ds(model_name, model_ws, mfversion="mf6", exe_name=None):
->>>>>>> 4431929b
     """get an empty model dataset.
 
     Parameters
@@ -35,29 +31,14 @@
         model dataset.
     """
 
-<<<<<<< HEAD
-    ds.attrs['model_name'] = model_name
-    ds.attrs['mfversion'] = mfversion
+    ds.attrs["model_name"] = model_name
+    ds.attrs["mfversion"] = mfversion
     fmt = "%Y%m%d_%H:%M:%S"
-    ds.attrs['model_dataset_created_on'] = dt.datetime.now().strftime(fmt)
+    ds.attrs["model_dataset_created_on"] = dt.datetime.now().strftime(fmt)
 
     if exe_name is None:
-        exe_name = os.path.join(os.path.dirname(__file__), '..', 'bin',
+        exe_name = os.path.join(os.path.dirname(__file__), "..", "bin",
                                 mfversion)
-=======
-    model_ds = xr.Dataset()
-
-    model_ds.attrs["model_name"] = model_name
-    model_ds.attrs["mfversion"] = mfversion
-    model_ds.attrs["model_dataset_created_on"] = dt.datetime.now().strftime(
-        "%Y%m%d_%H:%M:%S"
-    )
-
-    if exe_name is None:
-        exe_name = os.path.join(
-            os.path.dirname(__file__), "..", "bin", model_ds.mfversion
-        )
->>>>>>> 4431929b
 
     # if working on Windows add .exe extension
     if sys.platform.startswith("win"):
@@ -68,14 +49,8 @@
     # add some directories
     if model_ws is not None:
         figdir, cachedir = util.get_model_dirs(model_ws)
-<<<<<<< HEAD
-        ds.attrs['model_ws'] = model_ws
-        ds.attrs['figdir'] = figdir
-        ds.attrs['cachedir'] = cachedir
-=======
-        model_ds.attrs["model_ws"] = model_ws
-        model_ds.attrs["figdir"] = figdir
-        model_ds.attrs["cachedir"] = cachedir
->>>>>>> 4431929b
+        ds.attrs["model_ws"] = model_ws
+        ds.attrs["figdir"] = figdir
+        ds.attrs["cachedir"] = cachedir
 
     return ds