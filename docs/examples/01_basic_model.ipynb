{
 "cells": [
  {
   "cell_type": "markdown",
   "metadata": {},
   "source": [
    "<IMG SRC=\"https://avatars2.githubusercontent.com/u/31697400?s=400&u=a5a6fc31ec93c07853dd53835936fd90c44f7483&v=4\" WIDTH=125 ALIGN=\"right\">\n",
    "\n",
    "\n",
    "# NLmod examples  \n",
    "\n",
    "This example notebook shows a basic example of a model created with the `nlmod` package. The `nlmod` package contains functions to create modflow models anywhere in the Netherlands."
   ]
  },
  {
   "cell_type": "markdown",
   "metadata": {},
   "source": [
    "### Contents<a name=\"TOC\"></a>\n",
    "0. [Download MODFLOW-binaries](#binaries)\n",
    "1. [Create model](#create)\n",
    "2. [Run model](#run)\n",
    "3. [Visualise](#visualise)"
   ]
  },
  {
   "cell_type": "code",
   "execution_count": null,
   "metadata": {},
   "outputs": [],
   "source": [
    "import logging\n",
    "import os\n",
    "\n",
    "import flopy\n",
    "import geopandas as gpd\n",
    "import matplotlib.pyplot as plt\n",
    "import nlmod\n"
   ]
  },
  {
   "cell_type": "code",
   "execution_count": null,
   "metadata": {},
   "outputs": [],
   "source": [
    "print(f\"nlmod version: {nlmod.__version__}\")\n",
    "\n",
    "# toon informatie bij het aanroepen van functies\n",
    "logging.basicConfig(level=logging.INFO)\n"
   ]
  },
  {
   "cell_type": "markdown",
   "metadata": {},
   "source": [
    "### [0. Download MODFLOW-binaries](#TOC)<a name=\"binaries\"></a>\n",
    "To run MODFLOW, we need to download the MODFLOW-excecutables. We do this with the following code:"
   ]
  },
  {
   "cell_type": "code",
   "execution_count": null,
   "metadata": {},
   "outputs": [],
   "source": [
    "if not nlmod.util.check_presence_mfbinaries():\n",
    "    nlmod.util.download_mfbinaries()\n"
   ]
  },
  {
   "cell_type": "markdown",
   "metadata": {},
   "source": [
    "### [1. Create model](#TOC)<a name=\"create\"></a>\n",
    "\n",
    "With the code below we create a modflow model with the name 'IJmuiden'. This model has the following properties :\n",
    "- an extent that covers part of the Northsea, Noordzeekanaal and the small port city IJmuiden.\n",
    "- a structured grid based on the subsurface models [Regis](https://www.dinoloket.nl/regis-ii-het-hydrogeologische-model) and [Geotop](https://www.dinoloket.nl/detaillering-van-de-bovenste-lagen-met-geotop). The Regis layers that are not present within the extent are removed. In this case we use 'MSz1' as the bottom layer of the model. Use `nlmod.read.regis.get_layer_names()` to get all the layer names of Regis. All Regis layers below this layer are not used in the model. Geotop is used to replace the holoceen layer in Regis because there is no kh or kv defined for the holoceen in Regis. Part of the model is in the North sea. Regis and Geotop have no data there. Therefore the Regis and Geotop layers are extrapolated from the shore and the seabed is added using bathymetry data from [Jarkus](https://www.openearth.nl/rws-bathymetry/2018.html).\n",
    "- starting heads of 1 in every cell.\n",
    "- the model is a steady state model of a single time step.\n",
    "- big surface water bodies (Northsea, IJsselmeer, Markermeer, Noordzeekanaal) within the extent are added as a general head boundary. The surface water bodies are obtained from a [shapefile](..\\data\\opp_water.shp).\n",
    "- surface drainage is added using [ahn](https://www.ahn.nl) data and a default conductance of $1000 m^2/d$\n",
    "- recharge is added using data from the [knmi](https://www.knmi.nl/nederland-nu/klimatologie/daggegevens) using the following steps:~~\n",
    "    1. Check for each cell which KNMI weather and/or rainfall station is closest.\n",
    "    2. Download the data for the stations found in 1. for the model period. For a steady state stress period the average precipitation and evaporation of 8 years before the stress period time is used.\n",
    "    3. Combine precipitation and evaporation data from step 2 to create a recharge time series for each cell\n",
    "    4. Add the timeseries to the model dataset and create the recharge package.\n",
    "- constant head boundaries are added to the model edges in every layer. The starting head is used as constant head."
   ]
  },
  {
   "cell_type": "code",
   "execution_count": null,
   "metadata": {},
   "outputs": [],
   "source": [
    "# model settings\n",
    "model_ws = \"model1\"\n",
    "model_name = \"IJmuiden\"\n",
    "figdir, cachedir = nlmod.util.get_model_dirs(model_ws)\n",
    "extent = [95000.0, 105000.0, 494000.0, 500000.0]\n",
    "delr = 100.0\n",
    "delc = 100.0\n",
    "steady_state = True\n",
    "start_time = \"2015-1-1\"\n",
    "use_regis = True\n",
    "regis_botm_layer = \"MSz1\"\n",
    "use_geotop = True\n",
    "add_northsea = True\n",
    "starting_head = 1.0\n"
   ]
  },
  {
   "cell_type": "code",
   "execution_count": null,
   "metadata": {},
   "outputs": [],
   "source": [
    "layer_model = nlmod.read.regis.get_combined_layer_models(\n",
    "    extent,\n",
    "    use_regis=use_regis,\n",
    "    regis_botm_layer=regis_botm_layer,\n",
    "    use_geotop=use_geotop,\n",
    "    cachedir=cachedir,\n",
    "    cachename=\"combined_layer_ds.nc\",\n",
    ")\n",
    "\n",
    "# create a model ds by changing grid of layer_model\n",
    "ds = nlmod.mdims.to_model_ds(\n",
    "    layer_model, model_name, model_ws, delr=delr, delc=delc\n",
    ")\n",
    "\n",
    "# add time discretisation\n",
    "ds = nlmod.mdims.set_ds_time(\n",
    "    ds, start_time=start_time, steady_state=steady_state, perlen=365 * 5\n",
    ")\n",
    "\n",
    "if add_northsea:\n",
<<<<<<< HEAD
    "    ds = nlmod.read.rws.add_northsea(ds)\n"
=======
    "    ds = nlmod.mdims.add_northsea(ds, cachedir=cachedir)\n"
>>>>>>> 7ea37c32
   ]
  },
  {
   "cell_type": "code",
   "execution_count": null,
   "metadata": {},
   "outputs": [],
   "source": [
    "# create simulation\n",
    "sim = nlmod.sim.sim(ds)\n",
    "\n",
    "# create time discretisation\n",
    "tdis = nlmod.sim.tdis(ds, sim)\n",
    "\n",
    "# create groundwater flow model\n",
    "gwf = nlmod.gwf.gwf(ds, sim)\n",
    "\n",
    "# create ims\n",
    "ims = nlmod.gwf.ims(sim)\n",
    "\n",
    "# Create discretization\n",
    "dis = nlmod.gwf.dis(ds, gwf)\n",
    "\n",
    "# create node property flow\n",
    "npf = nlmod.gwf.npf(ds, gwf)\n",
    "\n",
    "# Create the initial conditions package\n",
    "ic = nlmod.gwf.ic(ds, gwf, starting_head=starting_head)\n",
    "\n",
    "# Create the output control package\n",
    "oc = nlmod.gwf.oc(ds, gwf)\n"
   ]
  },
  {
   "cell_type": "code",
   "execution_count": null,
   "metadata": {},
   "outputs": [],
   "source": [
    "# voeg grote oppervlaktewaterlichamen toe o.b.v. rws shape\n",
    "da_name = \"rws_oppwater\"\n",
    "rws_ds = nlmod.read.rws.get_surface_water(\n",
    "    ds, da_name, cachedir=ds.cachedir, cachename=da_name\n",
    ")\n",
    "ds.update(rws_ds)\n",
    "ghb = nlmod.gwf.ghb(ds, gwf, da_name)\n"
   ]
  },
  {
   "cell_type": "code",
   "execution_count": null,
   "metadata": {},
   "outputs": [],
   "source": [
    "# surface level drain\n",
    "ahn_ds = nlmod.read.ahn.get_ahn(ds, cachedir=ds.cachedir, cachename=\"ahn\")\n",
    "ds.update(ahn_ds)\n",
    "\n",
    "drn = nlmod.gwf.surface_drain_from_ds(ds, gwf)\n",
    "\n",
    "\n",
    "# add constant head cells at model boundaries\n",
    "ds.update(nlmod.gwf.constant_head.chd_at_model_edge(ds, ds[\"idomain\"]))\n",
    "chd = nlmod.gwf.chd(ds, gwf, head=\"starting_head\")\n"
   ]
  },
  {
   "cell_type": "code",
   "execution_count": null,
   "metadata": {},
   "outputs": [],
   "source": [
    "# add knmi recharge to the model datasets\n",
    "knmi_ds = nlmod.read.knmi.get_recharge(\n",
    "    ds, cachedir=ds.cachedir, cachename=\"recharge\"\n",
    ")\n",
    "ds.update(knmi_ds)\n",
    "\n",
    "# create recharge package\n",
    "rch = nlmod.gwf.rch(ds, gwf)\n"
   ]
  },
  {
   "cell_type": "markdown",
   "metadata": {},
   "source": [
    "A big part of the model data is stored in the variable `ds` which is an `xarray.Dataset`. The data is shown below."
   ]
  },
  {
   "cell_type": "code",
   "execution_count": null,
   "metadata": {},
   "outputs": [],
   "source": [
    "ds"
   ]
  },
  {
   "cell_type": "markdown",
   "metadata": {},
   "source": [
    "### [2. Write and Run](#TOC)<a name=\"run\"></a>\n",
    "Now that we've created all the modflow packages we need to write them to modflow files. You always have to write the modflow data to the model workspace before you can run the model. You can write the model files and run the model using the function `nlmod.sim.write_and_run)` as shown below. This function has two additional options:\n",
    "1. Write the model dataset to the disk if `write_ds` is `True`. This makes it easier and faster to load model data if you ever need it. \n",
    "2. Write a copy of this Jupyter Notebook to the same directory as the modflow files if `nb_path` is the name of this Jupyter Notebook. It can be useful to have a copy of the script that created the modflow files, together with the files. "
   ]
  },
  {
   "cell_type": "code",
   "execution_count": null,
   "metadata": {},
   "outputs": [],
   "source": [
    "nlmod.sim.write_and_run(\n",
    "    sim, ds, write_ds=True, nb_path=\"01_basic_model.ipynb\"\n",
    ")\n"
   ]
  },
  {
   "cell_type": "markdown",
   "metadata": {},
   "source": [
    "### [3. Visualise](#TOC)<a name=\"visualise\"></a>\n",
    "\n",
    "Using the `ds` and `gwf` variables it is quite easy to visualise model data. Below the modelgrid together with the surface water is shown."
   ]
  },
  {
   "cell_type": "code",
   "execution_count": null,
   "metadata": {},
   "outputs": [],
   "source": [
    "ax = nlmod.visualise.plots.plot_modelgrid(ds, gwf)\n",
    "ax.figure.savefig(\n",
    "    os.path.join(ds.figdir, \"mgrid_swater.png\"), bbox_inches=\"tight\"\n",
    ")\n"
   ]
  },
  {
   "cell_type": "markdown",
   "metadata": {},
   "source": [
    "Data from a model with a structured grid can be easily visualised using the model dataset. Below some examples"
   ]
  },
  {
   "cell_type": "code",
   "execution_count": null,
   "metadata": {},
   "outputs": [],
   "source": [
    "fig, axes = plt.subplots(nrows=2, ncols=2, figsize=(14, 11))\n",
    "ds[\"ahn\"].plot(ax=axes[0][0])\n",
    "ds[\"botm\"][0].plot(ax=axes[0][1])\n",
    "ds[\"idomain\"][0].plot(ax=axes[1][0])\n",
    "ds[\"chd\"][0].plot(ax=axes[1][1])\n",
    "for axes1 in axes:\n",
    "    for ax in axes1:\n",
    "        ax.axis(\"scaled\")\n",
    "\n",
    "fig.savefig(\n",
    "    os.path.join(ds.figdir, \"ahn_bot_idom_chd.png\"), bbox_inches=\"tight\"\n",
    ")\n",
    "\n",
    "fig, axes = plt.subplots(nrows=2, ncols=2, figsize=(14, 11))\n",
    "ds[\"bathymetry\"].plot(ax=axes[0][0])\n",
    "ds[\"northsea\"].plot(ax=axes[0][1])\n",
    "ds[\"kh\"][1].plot(ax=axes[1][0])\n",
    "ds[\"recharge\"].plot(ax=axes[1][1])\n",
    "\n",
    "for axes1 in axes:\n",
    "    for ax in axes1:\n",
    "        ax.axis(\"scaled\")\n",
    "fig.savefig(\n",
    "    os.path.join(ds.figdir, \"bath_nsea_kh_top.png\"), bbox_inches=\"tight\"\n",
    ")\n"
   ]
  },
  {
   "cell_type": "code",
   "execution_count": null,
   "metadata": {},
   "outputs": [],
   "source": []
  }
 ],
 "metadata": {
  "CodeCell": {
   "cm_config": {
    "lineWrapping": true
   }
  },
  "MarkdownCell": {
   "cm_config": {
    "lineWrapping": true
   }
  },
  "anaconda-cloud": {},
  "kernelspec": {
   "display_name": "Python 3 (ipykernel)",
   "language": "python",
   "name": "python3"
  },
  "language_info": {
   "codemirror_mode": {
    "name": "ipython",
    "version": 3
   },
   "file_extension": ".py",
   "mimetype": "text/x-python",
   "name": "python",
   "nbconvert_exporter": "python",
   "pygments_lexer": "ipython3",
   "version": "3.9.4"
  },
  "vscode": {
   "interpreter": {
    "hash": "dace5e1b41a98a8e52d2a8eebc3b981caf2c12e7a76736ebfb89a489e3b62e79"
   }
  },
  "widgets": {
   "state": {},
   "version": "1.1.2"
  }
 },
 "nbformat": 4,
 "nbformat_minor": 4
}<|MERGE_RESOLUTION|>--- conflicted
+++ resolved
@@ -137,11 +137,7 @@
     ")\n",
     "\n",
     "if add_northsea:\n",
-<<<<<<< HEAD
-    "    ds = nlmod.read.rws.add_northsea(ds)\n"
-=======
-    "    ds = nlmod.mdims.add_northsea(ds, cachedir=cachedir)\n"
->>>>>>> 7ea37c32
+    "    ds = nlmod.read.rws.add_northsea(ds, cachedir=cachedir)\n"
    ]
   },
   {
