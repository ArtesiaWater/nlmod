--- conflicted
+++ resolved
@@ -19,20 +19,8 @@
 
 
 @cache.cache_netcdf
-<<<<<<< HEAD
-def get_combined_layer_models(extent, regis_botm_layer='AKc',
+def get_combined_layer_models(extent, regis_botm_layer="AKc",
                               use_regis=True, use_geotop=True):
-=======
-def get_combined_layer_models(
-    extent,
-    delr=100,
-    delc=100,
-    regis_botm_layer=b"AKc",
-    use_regis=True,
-    use_geotop=True,
-    remove_nan_layers=True,
-):
->>>>>>> 4431929b
     """combine layer models into a single layer model.
 
     Possibilities so far include:
@@ -82,23 +70,11 @@
     else:
         raise ValueError("combination of model layers not supported")
 
-<<<<<<< HEAD
-=======
-    if remove_nan_layers:
-        nlay, lay_sel = get_non_nan_layers(combined_ds)
-        combined_ds = combined_ds.sel(layer=lay_sel)
-        logger.info(f"removing {nlay} nan layers from the model")
-
->>>>>>> 4431929b
     return combined_ds
 
 
 @cache.cache_netcdf
-<<<<<<< HEAD
-def get_regis(extent, botm_layer='AKc'):
-=======
-def get_regis(extent, delr=100.0, delc=100.0, botm_layer=b"AKc"):
->>>>>>> 4431929b
+def get_regis(extent, botm_layer="AKc"):
     """get a regis dataset projected on the modelgrid.
 
     Parameters
@@ -111,7 +87,7 @@
         cell size along columns, equal to dy. The default is 100 m.
     botm_layer : str, optional
         regis layer that is used as the bottom of the model. This layer is
-        included in the model. the Default is 'AKc' which is the bottom
+        included in the model. the Default is "AKc" which is the bottom
         layer of regis. call nlmod.regis.get_layer_names() to get a list of
         regis names.
 
@@ -120,52 +96,41 @@
     regis_ds : xarray dataset
         dataset with regis data projected on the modelgrid.
     """
-<<<<<<< HEAD
-=======
-    # check extent
-    extent2, _, _ = fit_extent_to_regis(extent, delr, delc)
-    for coord1, coord2 in zip(extent, extent2):
-        if coord1 != coord2:
-            raise ValueError(
-                "extent not fitted to regis please fit to regis first, use the nlmod.regis.fit_extent_to_regis function"
-            )
->>>>>>> 4431929b
 
     ds = xr.open_dataset(REGIS_URL, decode_times=False)
 
     # set x and y dimensions to cell center
-<<<<<<< HEAD
-    ds['x'] = ds.x_bounds.mean('bounds')
-    ds['y'] = ds.y_bounds.mean('bounds')
+    ds["x"] = ds.x_bounds.mean("bounds")
+    ds["y"] = ds.y_bounds.mean("bounds")
 
     # slice extent
     ds = ds.sel(x=slice(extent[0], extent[1]), y=slice(extent[2], extent[3]))
 
     # make sure layer names are regular strings
-    ds['layer'] = ds['layer'].astype(str)
+    ds["layer"] = ds["layer"].astype(str)
 
     # slice layers
     if botm_layer is not None:
         ds = ds.sel(layer=slice(botm_layer))
 
     # rename bottom to botm, as it is called in FloPy
-    ds = ds.rename_vars({'bottom': 'botm'})
+    ds = ds.rename_vars({"bottom": "botm"})
 
     # slice data vars
-    ds = ds[['top', 'botm', 'kh', 'kv']]
-
-    ds.attrs['extent'] = extent
+    ds = ds[["top", "botm", "kh", "kv"]]
+
+    ds.attrs["extent"] = extent
     for datavar in ds:
-        ds[datavar].attrs['source'] = 'REGIS'
-        ds[datavar].attrs['url'] = REGIS_URL
-        ds[datavar].attrs['date'] = dt.datetime.now().strftime('%Y%m%d')
-        if datavar in ['top', 'botm']:
-            ds[datavar].attrs['units'] = 'mNAP'
-        elif datavar in ['kh', 'kv']:
-            ds[datavar].attrs['units'] = 'm/day'
-        # if '_FillValue' in ds[datavar].attrs:
+        ds[datavar].attrs["source"] = "REGIS"
+        ds[datavar].attrs["url"] = REGIS_URL
+        ds[datavar].attrs["date"] = dt.datetime.now().strftime("%Y%m%d")
+        if datavar in ["top", "botm"]:
+            ds[datavar].attrs["units"] = "mNAP"
+        elif datavar in ["kh", "kv"]:
+            ds[datavar].attrs["units"] = "m/day"
+        # if "_FillValue" in ds[datavar].attrs:
             # remove _FillValue as this may cause problems with caching
-        #     del ds[datavar].attrs['_FillValue']
+        #     del ds[datavar].attrs["_FillValue"]
     return ds
 
 
@@ -216,7 +181,7 @@
 
     """
     if extent is None:
-        extent = ds.attrs['extent']
+        extent = ds.attrs["extent"]
     if delc is None:
         delc = delr
     # check extent
@@ -224,16 +189,16 @@
     for coord1, coord2 in zip(extent, extent2):
         if coord1 != coord2:
             raise ValueError(
-                ('extent not fitted to regis please fit to regis first, '
-                 'use the nlmod.regis.fit_extent_to_regis function'))
+                ("extent not fitted to regis please fit to regis first, "
+                 "use the nlmod.regis.fit_extent_to_regis function"))
 
     if remove_nan_layers:
         nlay, lay_sel = get_non_nan_layers(ds)
         ds = ds.sel(layer=lay_sel)
-        logger.info(f'removing {nlay} nan layers from the model')
+        logger.info(f"removing {nlay} nan layers from the model")
 
     # convert regis dataset to grid
-    logger.info('resample regis data to structured modelgrid')
+    logger.info("resample regis data to structured modelgrid")
     ds = mdims.resample_dataset_to_structured_grid(ds, extent, delr, delc)
 
     # drop attributes
@@ -241,10 +206,10 @@
         del ds.attrs[attr]
 
     # and add new attributes
-    ds.attrs['gridtype'] = 'structured'
-    ds.attrs['extent'] = extent
-    ds.attrs['delr'] = delr
-    ds.attrs['delc'] = delc
+    ds.attrs["gridtype"] = "structured"
+    ds.attrs["extent"] = extent
+    ds.attrs["delr"] = delr
+    ds.attrs["delc"] = delc
 
     if extrapolate:
         ds = extrapolate_ds(ds)
@@ -261,17 +226,17 @@
 def extrapolate_ds(ds, mask=None):
     """Extrapolate data-variables (into the sea or other areas with only nans)"""
     if mask is None:
-        mask = np.isnan(ds['botm']).all('layer').data
+        mask = np.isnan(ds["botm"]).all("layer").data
     if not mask.any():
         # all of the model cells are is inside the known area
         return ds
-    if ds.gridtype == 'vertex':
+    if ds.gridtype == "vertex":
         x = ds.x.data
         y = ds.y.data
-        dims = ('icell2d',)
+        dims = ("icell2d",)
     else:
         x, y = np.meshgrid(ds.x, ds.y)
-        dims = ('y', 'x')
+        dims = ("y", "x")
     points = np.stack((x[~mask], y[~mask]), axis=1)
     xi = np.stack((x[mask], y[mask]), axis=1)
     # geneterate the tree only once, to increase speed
@@ -283,62 +248,14 @@
         data = ds[key].data
         if ds[key].dims == dims:
             data[mask] = data[~mask][i]
-        elif ds[key].dims == ('layer',) + dims:
-            for lay in range(len(ds['layer'])):
+        elif ds[key].dims == ("layer",) + dims:
+            for lay in range(len(ds["layer"])):
                 data[lay][mask] = data[lay][~mask][i]
         else:
-            raise(Exception(f'Dimensions {ds[key].dims} not supported'))
+            raise(Exception(f"Dimensions {ds[key].dims} not supported"))
         # make sure to set the data (which for some reason is sometimes needed)
         ds[key].data = data
     return ds
-=======
-    regis_ds_raw["x"] = regis_ds_raw.x_bounds.mean("bounds")
-    regis_ds_raw["y"] = regis_ds_raw.y_bounds.mean("bounds")
-
-    # slice extent
-    regis_ds_raw = regis_ds_raw.sel(
-        x=slice(extent[0], extent[1]), y=slice(extent[2], extent[3])
-    )
-
-    # slice layers
-    if isinstance(botm_layer, str):
-        botm_layer = botm_layer.encode("utf-8")
-
-    layer_no = np.where((regis_ds_raw.layer == botm_layer).values)[0][0]
-    regis_ds_raw = regis_ds_raw.sel(layer=regis_ds_raw.layer[: layer_no + 1])
-
-    # slice data vars
-    regis_ds_raw = regis_ds_raw[["top", "bottom", "kD", "c", "kh", "kv"]]
-    regis_ds_raw = regis_ds_raw.rename_vars({"bottom": "bot"})
-
-    # rename layers
-    regis_ds_raw = regis_ds_raw.rename({"layer": "layer_old"})
-    regis_ds_raw.coords["layer"] = regis_ds_raw.layer_old.astype(
-        str
-    )  # could also use assign_coords
-    regis_ds_raw2 = regis_ds_raw.swap_dims({"layer_old": "layer"})
-
-    # convert regis dataset to grid
-    logger.info("resample regis data to structured modelgrid")
-    regis_ds = mdims.resample_dataset_to_structured_grid(
-        regis_ds_raw2, extent, delr, delc
-    )
-    regis_ds.attrs["extent"] = extent
-    regis_ds.attrs["delr"] = delr
-    regis_ds.attrs["delc"] = delc
-    regis_ds.attrs["gridtype"] = "structured"
-
-    for datavar in regis_ds:
-        regis_ds[datavar].attrs["source"] = "REGIS"
-        regis_ds[datavar].attrs["url"] = REGIS_URL
-        regis_ds[datavar].attrs["date"] = dt.datetime.now().strftime("%Y%m%d")
-        if datavar in ["top", "bot"]:
-            regis_ds[datavar].attrs["units"] = "mNAP"
-        elif datavar in ["kh", "kv"]:
-            regis_ds[datavar].attrs["units"] = "m/day"
-
-    return regis_ds
->>>>>>> 4431929b
 
 
 def add_geotop_to_regis_hlc(regis_ds, geotop_ds, float_correction=0.001):
@@ -390,48 +307,27 @@
     logger.info("cut geotop layer based on regis holoceen")
     for lay in range(geotop_ds.dims["layer"]):
         # Alle geotop cellen die onder de onderkant van het holoceen liggen worden inactief
-<<<<<<< HEAD
-        mask1 = geotop_ds['top'][lay] <= (
-            regis_ds['botm'][layer_no] - float_correction)
-        geotop_ds['top'][lay] = xr.where(mask1, np.nan, geotop_ds['top'][lay])
-        geotop_ds['botm'][lay] = xr.where(
-            mask1, np.nan, geotop_ds['botm'][lay])
-        geotop_ds['kh'][lay] = xr.where(mask1, np.nan, geotop_ds['kh'][lay])
-        geotop_ds['kv'][lay] = xr.where(mask1, np.nan, geotop_ds['kv'][lay])
-
-        # Alle geotop cellen waarvan de bodem onder de onderkant van het holoceen ligt, krijgen als bodem de onderkant van het holoceen
-        mask2 = geotop_ds['botm'][lay] < regis_ds['botm'][layer_no]
-        geotop_ds['botm'][lay] = xr.where(
-            mask2 * (~mask1), regis_ds['botm'][layer_no], geotop_ds['botm'][lay])
-
-        # Alle geotop cellen die boven de bovenkant van het holoceen liggen worden inactief
-        mask3 = geotop_ds['botm'][lay] >= (
-            regis_ds['top'][layer_no] - float_correction)
-        geotop_ds['top'][lay] = xr.where(mask3, np.nan, geotop_ds['top'][lay])
-        geotop_ds['botm'][lay] = xr.where(
-            mask3, np.nan, geotop_ds['botm'][lay])
-        geotop_ds['kh'][lay] = xr.where(mask3, np.nan, geotop_ds['kh'][lay])
-        geotop_ds['kv'][lay] = xr.where(mask3, np.nan, geotop_ds['kv'][lay])
-=======
-        mask1 = geotop_ds["top"][lay] <= (regis_ds["bot"][layer_no] - float_correction)
+        mask1 = geotop_ds["top"][lay] <= (
+            regis_ds["botm"][layer_no] - float_correction)
         geotop_ds["top"][lay] = xr.where(mask1, np.nan, geotop_ds["top"][lay])
-        geotop_ds["bot"][lay] = xr.where(mask1, np.nan, geotop_ds["bot"][lay])
+        geotop_ds["botm"][lay] = xr.where(
+            mask1, np.nan, geotop_ds["botm"][lay])
         geotop_ds["kh"][lay] = xr.where(mask1, np.nan, geotop_ds["kh"][lay])
         geotop_ds["kv"][lay] = xr.where(mask1, np.nan, geotop_ds["kv"][lay])
 
         # Alle geotop cellen waarvan de bodem onder de onderkant van het holoceen ligt, krijgen als bodem de onderkant van het holoceen
-        mask2 = geotop_ds["bot"][lay] < regis_ds["bot"][layer_no]
-        geotop_ds["bot"][lay] = xr.where(
-            mask2 * (~mask1), regis_ds["bot"][layer_no], geotop_ds["bot"][lay]
-        )
+        mask2 = geotop_ds["botm"][lay] < regis_ds["botm"][layer_no]
+        geotop_ds["botm"][lay] = xr.where(
+            mask2 * (~mask1), regis_ds["botm"][layer_no], geotop_ds["botm"][lay])
 
         # Alle geotop cellen die boven de bovenkant van het holoceen liggen worden inactief
-        mask3 = geotop_ds["bot"][lay] >= (regis_ds["top"][layer_no] - float_correction)
+        mask3 = geotop_ds["botm"][lay] >= (
+            regis_ds["top"][layer_no] - float_correction)
         geotop_ds["top"][lay] = xr.where(mask3, np.nan, geotop_ds["top"][lay])
-        geotop_ds["bot"][lay] = xr.where(mask3, np.nan, geotop_ds["bot"][lay])
+        geotop_ds["botm"][lay] = xr.where(
+            mask3, np.nan, geotop_ds["botm"][lay])
         geotop_ds["kh"][lay] = xr.where(mask3, np.nan, geotop_ds["kh"][lay])
         geotop_ds["kv"][lay] = xr.where(mask3, np.nan, geotop_ds["kv"][lay])
->>>>>>> 4431929b
 
         # Alle geotop cellen waarvan de top boven de top van het holoceen ligt, krijgen als top het holoceen van regis
         mask4 = geotop_ds["top"][lay] >= regis_ds["top"][layer_no]
@@ -440,20 +336,12 @@
         )
 
         # overal waar holoceen inactief is, wordt geotop ook inactief
-<<<<<<< HEAD
-        mask5 = regis_ds['botm'][layer_no].isnull()
-        geotop_ds['top'][lay] = xr.where(mask5, np.nan, geotop_ds['top'][lay])
-        geotop_ds['botm'][lay] = xr.where(
-            mask5, np.nan, geotop_ds['botm'][lay])
-        geotop_ds['kh'][lay] = xr.where(mask5, np.nan, geotop_ds['kh'][lay])
-        geotop_ds['kv'][lay] = xr.where(mask5, np.nan, geotop_ds['kv'][lay])
-=======
-        mask5 = regis_ds["bot"][layer_no].isnull()
+        mask5 = regis_ds["botm"][layer_no].isnull()
         geotop_ds["top"][lay] = xr.where(mask5, np.nan, geotop_ds["top"][lay])
-        geotop_ds["bot"][lay] = xr.where(mask5, np.nan, geotop_ds["bot"][lay])
+        geotop_ds["botm"][lay] = xr.where(
+            mask5, np.nan, geotop_ds["botm"][lay])
         geotop_ds["kh"][lay] = xr.where(mask5, np.nan, geotop_ds["kh"][lay])
         geotop_ds["kv"][lay] = xr.where(mask5, np.nan, geotop_ds["kv"][lay])
->>>>>>> 4431929b
         if (mask2 * (~mask1)).sum() > 0:
             logger.info(
                 f"regis holoceen snijdt door laag {geotop_ds.layer[lay].values}"
@@ -462,13 +350,8 @@
     top[: len(geotop_ds.layer), :, :] = geotop_ds["top"].data
     top[len(geotop_ds.layer) :, :, :] = regis_ds["top"].data[layer_no + 1 :]
 
-<<<<<<< HEAD
-    bot[:len(geotop_ds.layer), :, :] = geotop_ds['botm'].data
-    bot[len(geotop_ds.layer):, :, :] = regis_ds['botm'].data[layer_no + 1:]
-=======
-    bot[: len(geotop_ds.layer), :, :] = geotop_ds["bot"].data
-    bot[len(geotop_ds.layer) :, :, :] = regis_ds["bot"].data[layer_no + 1 :]
->>>>>>> 4431929b
+    bot[:len(geotop_ds.layer), :, :] = geotop_ds["botm"].data
+    bot[len(geotop_ds.layer):, :, :] = regis_ds["botm"].data[layer_no + 1:]
 
     kh[: len(geotop_ds.layer), :, :] = geotop_ds["kh"].data
     kh[len(geotop_ds.layer) :, :, :] = regis_ds["kh"].data[layer_no + 1 :]
@@ -476,17 +359,10 @@
     kv[: len(geotop_ds.layer), :, :] = geotop_ds["kv"].data
     kv[len(geotop_ds.layer) :, :, :] = regis_ds["kv"].data[layer_no + 1 :]
 
-<<<<<<< HEAD
-    regis_geotop_ds['top'] = top
-    regis_geotop_ds['botm'] = bot
-    regis_geotop_ds['kh'] = kh
-    regis_geotop_ds['kv'] = kv
-=======
     regis_geotop_ds["top"] = top
-    regis_geotop_ds["bot"] = bot
+    regis_geotop_ds["botm"] = bot
     regis_geotop_ds["kh"] = kh
     regis_geotop_ds["kv"] = kv
->>>>>>> 4431929b
 
     _ = [
         regis_geotop_ds.attrs.update({key: item})
@@ -494,33 +370,19 @@
     ]
 
     # maak top, bot, kh en kv nan waar de laagdikte 0 is
-<<<<<<< HEAD
-    mask = (regis_geotop_ds['top'] -
-            regis_geotop_ds['botm']) < float_correction
-    for key in ['top', 'botm', 'kh', 'kv']:
-        regis_geotop_ds[key] = xr.where(mask, np.nan, regis_geotop_ds[key])
-        regis_geotop_ds[key].attrs['source'] = 'REGIS/geotop'
-        regis_geotop_ds[key].attrs['regis_url'] = regis_ds[key].url
-        regis_geotop_ds[key].attrs['geotop_url'] = geotop_ds[key].url
-        regis_geotop_ds[key].attrs['date'] = dt.datetime.now().strftime(
-            '%Y%m%d')
-        if key in ['top', 'botm']:
-            regis_geotop_ds[key].attrs['units'] = 'mNAP'
-        elif key in ['kh', 'kv']:
-            regis_geotop_ds[key].attrs['units'] = 'm/day'
-=======
-    mask = (regis_geotop_ds["top"] - regis_geotop_ds["bot"]) < float_correction
-    for key in ["top", "bot", "kh", "kv"]:
+    mask = (regis_geotop_ds["top"] -
+            regis_geotop_ds["botm"]) < float_correction
+    for key in ["top", "botm", "kh", "kv"]:
         regis_geotop_ds[key] = xr.where(mask, np.nan, regis_geotop_ds[key])
         regis_geotop_ds[key].attrs["source"] = "REGIS/geotop"
         regis_geotop_ds[key].attrs["regis_url"] = regis_ds[key].url
         regis_geotop_ds[key].attrs["geotop_url"] = geotop_ds[key].url
-        regis_geotop_ds[key].attrs["date"] = dt.datetime.now().strftime("%Y%m%d")
-        if key in ["top", "bot"]:
+        regis_geotop_ds[key].attrs["date"] = dt.datetime.now().strftime(
+            "%Y%m%d")
+        if key in ["top", "botm"]:
             regis_geotop_ds[key].attrs["units"] = "mNAP"
         elif key in ["kh", "kv"]:
             regis_geotop_ds[key].attrs["units"] = "m/day"
->>>>>>> 4431929b
 
     return regis_geotop_ds
 
@@ -599,11 +461,7 @@
     return extent, nrow, ncol
 
 
-<<<<<<< HEAD
-def get_non_nan_layers(raw_layer_mod, data_var='botm'):
-=======
-def get_non_nan_layers(raw_layer_mod, data_var="bot"):
->>>>>>> 4431929b
+def get_non_nan_layers(raw_layer_mod, data_var="botm"):
     """get number and name of layers based on the number of non-nan layers.
 
     Parameters
