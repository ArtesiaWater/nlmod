# -*- coding: utf-8 -*-
"""Created on Thu Jan  7 17:20:34 2021.

@author: oebbe
"""
import datetime as dt
import logging
import os
from shutil import copyfile

import flopy
import numpy as np
import pandas as pd

from .. import util

logger = logging.getLogger(__name__)


<<<<<<< HEAD
def write_and_run(sim, ds, write_ds=True, nb_path=None, silent=False):
=======
def write_and_run(sim, ds, write_ds=True, nb_path=None):
>>>>>>> 7ea37c32
    """write modflow files and run the model.

    2 extra options:
        1. write the model dataset to cache
        2. copy the modelscript (typically a Jupyter Notebook) to the model
           workspace with a timestamp.


    Parameters
    ----------
    sim : flopy.mf6.MFSimulation
        MF6 Simulation object.
    ds : xarray.Dataset
        dataset with model data.
    write_ds : bool, optional
        if True the model dataset is cached. The default is True.
    nb_path : str or None, optional
        full path of the Jupyter Notebook (.ipynb) with the modelscript. The
        default is None. Preferably this path does not have to be given
        manually but there is currently no good option to obtain the filename
        of a Jupyter Notebook from within the notebook itself.
    """

    if nb_path is not None:
        new_nb_fname = (
            f'{dt.datetime.now().strftime("%Y%m%d")}'
            + os.path.split(nb_path)[-1]
        )
        dst = os.path.join(ds.model_ws, new_nb_fname)
        logger.info(f"write script {new_nb_fname} to model workspace")
        copyfile(nb_path, dst)

    if write_ds:
        logger.info("write model dataset to cache")
        ds.attrs[
            "model_dataset_written_to_disk_on"
        ] = dt.datetime.now().strftime("%Y%m%d_%H:%M:%S")
        ds.to_netcdf(os.path.join(ds.attrs["cachedir"], "full_ds.nc"))

    logger.info("write modflow files to model workspace")
    sim.write_simulation(silent=silent)
    ds.attrs["model_data_written_to_disk_on"] = dt.datetime.now().strftime(
        "%Y%m%d_%H:%M:%S"
    )

    logger.info("run model")
    assert sim.run_simulation(silent=silent)[0], "Modflow run not succeeded"
    ds.attrs["model_ran_on"] = dt.datetime.now().strftime("%Y%m%d_%H:%M:%S")


def get_tdis_perioddata(ds):
    """Get tdis_perioddata from ds.

    Parameters
    ----------
    ds : xarray.Dataset
        dataset with time variant model data

    Returns
    -------
    tdis_perioddata : [perlen, nstp, tsmult]
        - perlen (double) is the length of a stress period.
        - nstp (integer) is the number of time steps in a stress period.
        - tsmult (double) is the multiplier for the length of successive time
          steps. The length of a time step is calculated by multiplying the
          length of the previous time step by TSMULT. The length of the first
          time step, :math:`\\Delta t_1`, is related to PERLEN, NSTP, and
          TSMULT by the relation :math:`\\Delta t_1= perlen \frac{tsmult -
          1}{tsmult^{nstp}-1}`.
    """
    deltat = pd.to_timedelta(1, ds.time.time_units)
    perlen = [
<<<<<<< HEAD
        (
            pd.to_datetime(ds["time"].data[0])
            - pd.to_datetime(ds.time.start_time)
        )
        / deltat
=======
        (pd.to_datetime(ds["time"].data[0]) - pd.to_datetime(ds.time.start)) / deltat
>>>>>>> 7ea37c32
    ]

    if len(ds["time"]) > 1:
        perlen.extend(np.diff(ds["time"]) / deltat)

    if "nstp" in ds:
        nstp = ds["nstp"].values
    else:
        nstp = [ds.time.nstp] * len(perlen)

    if "tsmult" in ds:
        tsmult = ds["tsmult"].values
    else:
        tsmult = [ds.time.tsmult] * len(perlen)

    tdis_perioddata = [(p, n, t) for p, n, t in zip(perlen, nstp, tsmult)]

    return tdis_perioddata


def sim(ds, exe_name=None):
    """create sim from the model dataset.

    Parameters
    ----------
    ds : xarray.Dataset
        dataset with model data. Should have the dimension 'time' and the
        attributes: model_name, mfversion, model_ws, time_units, start,
        perlen, nstp, tsmult
    exe_name: str, optional
        path to modflow executable, default is None, which assumes binaries
        are available in nlmod/bin directory. Binaries can be downloaded
        using `nlmod.util.download_mfbinaries()`.

    Returns
    -------
    sim : flopy MFSimulation
        simulation object.
    """

    # start creating model
    logger.info("creating modflow SIM")

    if exe_name is None:
        exe_name = util.get_exe_path(ds.mfversion)

    # Create the Flopy simulation object
    sim = flopy.mf6.MFSimulation(
        sim_name=ds.model_name,
        exe_name=exe_name,
        version=ds.mfversion,
        sim_ws=ds.model_ws,
    )

    return sim


def tdis(ds, sim, pname="tdis"):
    """create tdis package from the model dataset.

    Parameters
    ----------
    ds : xarray.Dataset
        dataset with model data. Should have the dimension 'time' and the
        attributes: time_units, start, perlen, nstp, tsmult
    sim : flopy MFSimulation
        simulation object.
    pname : str, optional
        package name

    Returns
    -------
    dis : flopy TDis
        tdis object.
    """

    # start creating model
    logger.info("creating modflow TDIS")

    tdis_perioddata = get_tdis_perioddata(ds)

    # Create the Flopy temporal discretization object
    tdis = flopy.mf6.modflow.mftdis.ModflowTdis(
        sim,
        pname=pname,
        time_units=ds.time.time_units,
        nper=len(ds.time),
        # start_date_time=ds.time.start, # disable until fix in modpath
        perioddata=tdis_perioddata,
    )

    return tdis


def ims(sim, complexity="MODERATE", pname="ims", **kwargs):
    """create IMS package


    Parameters
    ----------
    sim : flopy MFSimulation
        simulation object.
    complexity : str, optional
        solver complexity for default settings. The default is "MODERATE".
    pname : str, optional
        package name

    Returns
    -------
    ims : flopy ModflowIms
        ims object.

    """

    logger.info("creating modflow IMS")

    # Create the Flopy iterative model solver (ims) Package object
    ims = flopy.mf6.modflow.mfims.ModflowIms(
        sim,
        pname=pname,
        print_option="summary",
        complexity=complexity,
        **kwargs,
    )

    return ims<|MERGE_RESOLUTION|>--- conflicted
+++ resolved
@@ -17,11 +17,7 @@
 logger = logging.getLogger(__name__)
 
 
-<<<<<<< HEAD
 def write_and_run(sim, ds, write_ds=True, nb_path=None, silent=False):
-=======
-def write_and_run(sim, ds, write_ds=True, nb_path=None):
->>>>>>> 7ea37c32
     """write modflow files and run the model.
 
     2 extra options:
@@ -43,6 +39,8 @@
         default is None. Preferably this path does not have to be given
         manually but there is currently no good option to obtain the filename
         of a Jupyter Notebook from within the notebook itself.
+    silent : bool, optional
+        write and run model silently
     """
 
     if nb_path is not None:
@@ -94,15 +92,10 @@
     """
     deltat = pd.to_timedelta(1, ds.time.time_units)
     perlen = [
-<<<<<<< HEAD
         (
-            pd.to_datetime(ds["time"].data[0])
-            - pd.to_datetime(ds.time.start_time)
-        )
-        / deltat
-=======
-        (pd.to_datetime(ds["time"].data[0]) - pd.to_datetime(ds.time.start)) / deltat
->>>>>>> 7ea37c32
+            pd.to_datetime(ds["time"].data[0]) 
+            - pd.to_datetime(ds.time.start)
+        ) / deltat
     ]
 
     if len(ds["time"]) > 1:
