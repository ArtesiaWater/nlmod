--- conflicted
+++ resolved
@@ -35,17 +35,6 @@
     remove_inactive_layers,
 )
 from .rdp import rdp
-<<<<<<< HEAD
-=======
-from .resample import (
-    affine_transform_gdf,
-    get_affine_mod_to_world,
-    get_affine_world_to_mod,
-    get_delc,
-    get_delr,
-    structured_da_to_ds,
-)
->>>>>>> 295623de
 
 logger = logging.getLogger(__name__)
 
