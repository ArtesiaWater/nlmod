--- conflicted
+++ resolved
@@ -42,7 +42,6 @@
     # two models with a different grid and same time dicretisation
     model_ds = test_001_model.test_get_model_ds_from_cache("small_model")
     model_ds2 = test_001_model.test_model_ds_time_transient(tmpdir)
-<<<<<<< HEAD
     extent = [99100., 99400., 489100., 489400.]
     extent, nrow, ncol = nlmod.read.regis.fit_extent_to_regis(extent,
                                                               50.,
@@ -51,26 +50,9 @@
                                                           use_regis=True,
                                                           use_geotop=False,
                                                           cachedir=tmpdir,
-                                                          cachename='comb.nc'
+                                                          cachename="comb.nc"
                                                           )
     model_ds2 = nlmod.read.regis.to_model_ds(regis_ds, delr=50., delc=50.)
-=======
-    extent = [99100.0, 99400.0, 489100.0, 489400.0]
-    extent, nrow, ncol = nlmod.read.regis.fit_extent_to_regis(extent, 50.0, 50.0)
-    regis_ds = nlmod.read.regis.get_combined_layer_models(
-        extent,
-        50.0,
-        50.0,
-        use_regis=True,
-        use_geotop=False,
-        cachedir=tmpdir,
-        cachename="comb.nc",
-    )
-
-    model_ds2 = nlmod.mdims.update_model_ds_from_ml_layer_ds(
-        model_ds2, regis_ds, keep_vars=["x", "y"], gridtype="structured"
-    )
->>>>>>> 4431929b
 
     check = nlmod.cache._check_ds(model_ds, model_ds2)
 
@@ -85,23 +67,13 @@
     delc = 100.0
     extent, nrow, ncol = nlmod.read.regis.fit_extent_to_regis(extent, delr, delc)
 
-<<<<<<< HEAD
     regis_ds1 = nlmod.read.regis.get_regis(extent,
                                            cachedir=tmpdir,
-                                           cachename='reg.nc')
+                                           cachename="reg.nc")
 
     regis_ds2 = nlmod.read.regis.get_regis(extent,
                                            cachedir=tmpdir,
-                                           cachename='reg.nc')
-=======
-    regis_ds1 = nlmod.read.regis.get_regis(
-        extent, delr, delc, cachedir=tmpdir, cachename="reg.nc"
-    )
-
-    regis_ds2 = nlmod.read.regis.get_regis(
-        extent, delr, delc, cachedir=tmpdir, cachename="reg.nc"
-    )
->>>>>>> 4431929b
+                                           cachename="reg.nc")
 
     assert regis_ds1.equals(regis_ds2)
 
@@ -111,7 +83,6 @@
 @pytest.mark.skip("too slow")
 def test_do_not_use_cached_regis(tmpdir):
     # cache regis
-<<<<<<< HEAD
     extent = [98700., 99000., 489500., 489700.]
     delr = 100.
     delc = 100.
@@ -119,7 +90,7 @@
         extent, delr, delc)
     regis_ds1 = nlmod.read.regis.get_regis(extent,
                                            cachedir=tmpdir,
-                                           cachename='regis.nc')
+                                           cachename="regis.nc")
 
     # do not use cache because extent is different
     extent = [99100., 99400., 489100., 489400.]
@@ -129,30 +100,11 @@
         extent, delr, delc)
     regis_ds2 = nlmod.read.regis.get_regis(extent,
                                            cachedir=tmpdir,
-                                           cachename='regis.nc')
-=======
-    extent = [98700.0, 99000.0, 489500.0, 489700.0]
-    delr = 100.0
-    delc = 100.0
-    extent, nrow, ncol = nlmod.read.regis.fit_extent_to_regis(extent, delr, delc)
-    regis_ds1 = nlmod.read.regis.get_regis(
-        extent, delr, delc, cachedir=tmpdir, cachename="regis.nc"
-    )
-
-    # do not use cache because extent is different
-    extent = [99100.0, 99400.0, 489100.0, 489400.0]
-    delr = 100.0
-    delc = 100.0
-    extent, nrow, ncol = nlmod.read.regis.fit_extent_to_regis(extent, delr, delc)
-    regis_ds2 = nlmod.read.regis.get_regis(
-        extent, delr, delc, cachedir=tmpdir, cachename="regis.nc"
-    )
->>>>>>> 4431929b
+                                           cachename="regis.nc")
 
     assert not regis_ds1.equals(regis_ds2)
 
     # do not use cache because delr is different
-<<<<<<< HEAD
     extent = [99100., 99400., 489100., 489400.]
     delr = 50.
     delc = 100.
@@ -160,21 +112,11 @@
         extent, delr, delc)
     regis_ds3 = nlmod.read.regis.get_regis(extent,
                                            cachedir=tmpdir,
-                                           cachename='regis.nc')
-=======
-    extent = [99100.0, 99400.0, 489100.0, 489400.0]
-    delr = 50.0
-    delc = 100.0
-    extent, nrow, ncol = nlmod.read.regis.fit_extent_to_regis(extent, delr, delc)
-    regis_ds3 = nlmod.read.regis.get_regis(
-        extent, delr, delc, cachedir=tmpdir, cachename="regis.nc"
-    )
->>>>>>> 4431929b
+                                           cachename="regis.nc")
 
     assert not regis_ds2.equals(regis_ds3)
 
     # do not use cache because delc is different
-<<<<<<< HEAD
     extent = [99100., 99400., 489100., 489400.]
     delr = 50.
     delc = 50.
@@ -182,16 +124,7 @@
         extent, delr, delc)
     regis_ds4 = nlmod.read.regis.get_regis(extent,
                                            cachedir=tmpdir,
-                                           cachename='regis.nc')
-=======
-    extent = [99100.0, 99400.0, 489100.0, 489400.0]
-    delr = 50.0
-    delc = 50.0
-    extent, nrow, ncol = nlmod.read.regis.fit_extent_to_regis(extent, delr, delc)
-    regis_ds4 = nlmod.read.regis.get_regis(
-        extent, delr, delc, cachedir=tmpdir, cachename="regis.nc"
-    )
->>>>>>> 4431929b
+                                           cachename="regis.nc")
 
     assert not regis_ds3.equals(regis_ds4)
 
