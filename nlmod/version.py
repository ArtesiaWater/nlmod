from importlib import metadata
from platform import python_version

<<<<<<< HEAD
__version__ = "0.5.4b"
=======
__version__ = "0.5.3"
>>>>>>> feb6b466


def show_versions() -> None:
    """Method to print the version of dependencies."""

    msg = (
        f"Python version: {python_version()}\n"
        f"NumPy version: {metadata.version('numpy')}\n"
        f"Xarray version: {metadata.version('xarray')}\n"
        f"Matplotlib version: {metadata.version('matplotlib')}\n"
        f"Flopy version: {metadata.version('flopy')}\n"
    )

    msg += f"\nnlmod version: {__version__}"

    return print(msg)<|MERGE_RESOLUTION|>--- conflicted
+++ resolved
@@ -1,11 +1,7 @@
 from importlib import metadata
 from platform import python_version
 
-<<<<<<< HEAD
-__version__ = "0.5.4b"
-=======
-__version__ = "0.5.3"
->>>>>>> feb6b466
+__version__ = "0.5.4"
 
 
 def show_versions() -> None:
