--- conflicted
+++ resolved
@@ -338,12 +338,9 @@
     """
     # check dimensions
     if xar_in.dims != ('y', 'x'):
-<<<<<<< HEAD
-        raise ValueError(f"expected dataarray with dimensions ('y' and 'x'), got dimensions -> {xar_in.dims}")
-=======
         raise ValueError(
             f"expected dataarray with dimensions ('y' and 'x'), got dimensions -> {xar_in.dims}")
->>>>>>> 0d4573bc
+
 
     # get list of coordinates from all points in raster
     mg = np.meshgrid(xar_in.x.data, xar_in.y.data)
@@ -738,14 +735,6 @@
     method : str, optional
         type of interpolation used to resample. The default is 'nearest'.
 
-<<<<<<< HEAD
-=======
-    Raises
-    ------
-    NotImplementedError
-        Not many interpolation methods are available (yet).
-
->>>>>>> 0d4573bc
     Returns
     -------
     da_out : xarray.DataArray
@@ -1258,8 +1247,6 @@
 def data_array_2d_unstr_to_rec_list(model_ds, mask,
                                     col1=None, col2=None, col3=None,
                                     only_active_cells=True):
-<<<<<<< HEAD
-=======
     """ Create a rec list for stress period data from a model dataset.
 
     Used for unstructured grids.
@@ -1325,7 +1312,6 @@
                                     layer=0,
                                     first_active_layer=False,
                                     only_active_cells=True):
->>>>>>> 0d4573bc
     """ Create a rec list for stress period data from a model dataset.
 
     Used for unstructured grids.
@@ -1364,74 +1350,6 @@
         col3 should be the following value for each package (can also be the
             name of a timeseries):
             riv: bottom [L]
-<<<<<<< HEAD
-    only_active_cells : bool, optional
-        If True an extra mask is used to only include cells with an idomain 
-        of 1. The default is True.
-
-    Returns
-    -------
-    rec_list : list of tuples
-        every row consist of ((layer,row,column), col1, col2, col3).
-
-    """
-    if only_active_cells:
-        cellids = np.where((mask) & (model_ds['idomain'] == 1))
-    else:
-        cellids = np.where(mask)
-
-    layers = cellids[0]
-
-    rec_list = lcid_to_rec_list(layers, cellids, model_ds,
-                                col1, col2, col3)
-
-    return rec_list
-
-def data_array_1d_unstr_to_rec_list(model_ds, mask,
-                                    col1=None, col2=None, col3=None,
-                                    layer=0,
-                                    first_active_layer=False,
-                                    only_active_cells=True):
-    """ Create a rec list for stress period data from a model dataset.
-
-    Used for unstructured grids.
-
-    Parameters
-    ----------
-    model_ds : xarray.Dataset
-        dataset with model data and dimensions (layer, cid)
-    mask : xarray.DataArray for booleans
-        True for the cells that will be used in the rec list.
-    col1 : str, int or float, optional
-        1st column of the rec_list, if None the rec_list will be a list with
-        ((layer,cid)) for each row.
-
-        col1 should be the following value for each package (can also be the
-            name of a timeseries):
-            rch: recharge [L/T]
-            ghb: head [L]
-            drn: drain level [L]
-            chd: head [L]
-
-    col2 : str, int or float, optional
-        2nd column of the rec_list, if None the rec_list will be a list with
-        (((layer,cid), col1) for each row.
-
-        col2 should be the following value for each package (can also be the
-            name of a timeseries):
-            ghb: conductance [L^2/T]
-            drn: conductance [L^2/T]
-
-    col3 : str, int or float, optional
-        3th column of the rec_list, if None the rec_list will be a list with
-        (((layer,cid), col1, col2) for each row.
-
-        col3 should be the following value for each package (can also be the
-            name of a timeseries):
-            riv: bottom [L]
-=======
->>>>>>> 0d4573bc
-            
     layer : int, optional
         layer used in the rec_list. Not used if first_active_layer is True.
         default is 0
