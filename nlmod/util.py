--- conflicted
+++ resolved
@@ -11,13 +11,9 @@
 import requests
 import xarray as xr
 from colorama import Back, Fore, Style
-<<<<<<< HEAD
-from shapely.geometry import box, Polygon
-=======
 from flopy.utils import get_modflow
 from flopy.utils.get_modflow import flopy_appdata_path, get_release
-from shapely.geometry import box
->>>>>>> 295623de
+from shapely.geometry import box, Polygon
 
 logger = logging.getLogger(__name__)
 
@@ -654,13 +650,10 @@
     polygon_ext : shapely.geometry.polygon.Polygon
         polygon of the extent.
     """
-<<<<<<< HEAD
     logger.warning(
         "nlmod.util.polygon_from_extent is deprecated. "
         "Use nlmod.util.extent_to_polygon instead"
     )
-=======
->>>>>>> 295623de
     bbox = (extent[0], extent[2], extent[1], extent[3])
     polygon_ext = box(*tuple(bbox))
 
@@ -683,13 +676,10 @@
     gdf_extent : GeoDataFrame
         geodataframe with extent.
     """
-<<<<<<< HEAD
     logger.warning(
         "nlmod.util.gdf_from_extent is deprecated. "
         "Use nlmod.util.extent_to_gdf instead"
     )
-=======
->>>>>>> 295623de
     geom_extent = polygon_from_extent(extent)
     gdf_extent = gpd.GeoDataFrame(geometry=[geom_extent], crs=crs)
 
