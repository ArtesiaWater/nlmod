--- conflicted
+++ resolved
@@ -4,13 +4,8 @@
 import geopandas as gpd
 import numpy as np
 
-<<<<<<< HEAD
 from .dims.grid import polygons_from_model_ds, get_affine_mod_to_world
-=======
-from .dims.grid import polygons_from_model_ds
->>>>>>> 295623de
 from .dims.layers import calculate_thickness
-from .dims.resample import get_affine_mod_to_world
 
 logger = logging.getLogger(__name__)
 
