import logging
import warnings
from functools import partial

import flopy
import numpy as np
import pandas as pd
import xarray as xr
from shapely.geometry import Polygon
from shapely.strtree import STRtree
from tqdm import tqdm

<<<<<<< HEAD
from ..util import extent_to_polygon
from ..dims.grid import (
    gdf_to_grid,
    get_extent_polygon,
    get_delr,
    get_delc,
)
from ..dims.layers import get_idomain
=======
from ..cache import cache_pickle
from ..dims.grid import gdf_to_grid
from ..dims.layers import get_idomain
from ..dims.resample import extent_to_polygon, get_delc, get_delr, get_extent_polygon
>>>>>>> 295623de
from ..read import bgt, waterboard

logger = logging.getLogger(__name__)


@cache_pickle
def aggregate(gdf, method, ds=None):
    """Aggregate surface water features.

    Parameters
    ----------
    gdf : geopandas.GeoDataFrame
        GeoDataFrame containing surfacewater polygons per grid cell.
        Must contain columns 'stage' (waterlevel),
        'c0' (bottom resistance), and 'botm' (bottom elevation)
    method : str, optional
        "area_weighted" for area-weighted params,
        "max_area" for max area params
        "de_lange" for De Lange formula for conductance
    ds : xarray.DataSet, optional
        DataSet containing model layer information (only required for
        method='de_lange')

    Returns
    -------
    celldata : pd.DataFrame
        DataFrame with aggregated surface water parameters per grid cell
    """
    required_cols = {"stage", "c0", "botm"}
    missing_cols = required_cols.difference(gdf.columns)
    if len(missing_cols) > 0:
        raise ValueError(f"Missing columns in DataFrame: {missing_cols}")

    # Post process intersection result
    gr = gdf.groupby(by="cellid")
    celldata = pd.DataFrame(index=gr.groups.keys())

    for cid, group in tqdm(gr, desc="Aggregate surface water data"):
        stage, cond, rbot = get_surfacewater_params(group, method, cid=cid, ds=ds)

        celldata.loc[cid, "stage"] = stage
        celldata.loc[cid, "cond"] = cond
        celldata.loc[cid, "rbot"] = rbot
        celldata.loc[cid, "area"] = group.area.sum()

    return celldata


def get_surfacewater_params(group, method, cid=None, ds=None, delange_params=None):
    if method == "area_weighted":
        # stage
        stage = agg_area_weighted(group, "stage")
        # cond
        c0 = agg_area_weighted(group, "c0")
        cond = group.area.sum() / c0
        # rbot
        rbot = group["botm"].min()

    elif method == "max_area":
        # stage
        stage = agg_max_area(group, "stage")
        # cond
        c0 = agg_max_area(group, "c0")
        cond = group.area.sum() / c0
        # rbot
        rbot = group["botm"].min()

    elif method == "de_lange":
        # get additional requisite parameters
        if delange_params is None:
            delange_params = {}

        # defaults
        c1 = delange_params.pop("c1", 0.0)
        N = delange_params.pop("N", 1e-3)

        # stage
        stage = agg_area_weighted(group, "stage")

        # cond
        c0 = agg_area_weighted(group, "c0")
        _, _, cond = agg_de_lange(group, cid, ds, c1=c1, c0=c0, N=N)

        # rbot
        rbot = group["botm"].min()

    else:
        raise ValueError(f"Method '{method}' not recognized!")

    return stage, cond, rbot


def agg_max_area(gdf, col):
    return gdf.loc[gdf.area.idxmax(), col]


def agg_area_weighted(gdf, col):
    nanmask = gdf[col].isna()
    aw = (gdf.area * gdf[col]).sum(skipna=True) / gdf.loc[~nanmask].area.sum()
    return aw


def agg_de_lange(group, cid, ds, c1=0.0, c0=1.0, N=1e-3, crad_positive=True):
    (A, laytop, laybot, kh, kv, thickness) = get_subsurface_params_by_cellid(ds, cid)

    rbot = group["botm"].min()

    # select active layers
    active = thickness > 0
    laybot = laybot[active]
    kh = kh[active]
    kv = kv[active]
    thickness = thickness[active]

    # layer thickn.
    H0 = laytop - laybot[laybot < rbot][0]
    ilay = 0
    rlay = np.where(laybot < rbot)[0][0]

    # equivalent hydraulic conductivities
    H = thickness[ilay : rlay + 1]
    kv = kv[ilay : rlay + 1]
    kh = kh[ilay : rlay + 1]
    kveq = np.sum(H) / np.sum(H / kv)
    kheq = np.sum(H * kh) / np.sum(H)

    # length
    len_est = estimate_polygon_length(group)
    li = len_est.sum()
    # correction if group contains multiple shapes
    # but covers whole cell
    if group.area.sum() == A:
        delr = get_delr(ds)
        assert len(np.unique(delr)) == 1, "Variable grid size is not yet supported"
        delc = get_delc(ds)
        assert len(np.unique(delc)) == 1, "Variable grid size is not yet supported"
        li = A / np.max([delr[0], delc[0]])

    # width
    B = group.area.sum(skipna=True) / li

    # mean water level
    p = group.loc[group.area.idxmax(), "stage"]  # waterlevel

    # calculate params
    pstar, cstar, cond = de_lange_eqns(
        A, H0, kveq, kheq, c1, li, B, c0, p, N, crad_positive=crad_positive
    )

    return pstar, cstar, cond


def get_subsurface_params_by_cellid(ds, cid):
    r, c = cid
    A = ds.delr * ds.delc  # cell area
    laytop = ds["top"].isel(x=c, y=r).data
    laybot = ds["bot"].isel(x=c, y=r).data
    kv = ds["kv"].isel(x=c, y=r).data
    kh = ds["kh"].isel(x=c, y=r).data
    thickness = ds["thickness"].isel(x=c, y=r).data
    return A, laytop, laybot, kh, kv, thickness


def de_lange_eqns(A, H0, kv, kh, c1, li, Bin, c0, p, N, crad_positive=True):
    """Calculates the conductance according to De Lange.

    Parameters
    ----------
    A : float
        celoppervlak (m2)
    H0 : float
        doorstroomde dikte (m)
    kv : float
        verticale doorlotendheid (m/d)
    kh : float
        horizontale doorlatendheid (m/d)
    c1 : float
        deklaagweerstand (d)
    li : float
        lengte van de waterlopen (m)
    Bin : float
        bodembreedte (m)
    c0 : float
        slootbodemweerstand (d)
    p : float
        water peil
    N : float
        grondwateraanvulling
    crad_positive: bool, optional
        whether to allow negative crad values. If True, crad will be set to 0
        if it is negative.

    Returns
    -------
    float
        Conductance (m2/d)
    """
    if li > 1e-3 and Bin > 1e-3 and A > 1e-3:
        Bcor = max(Bin, 1e-3)  # has no effect
        L = A / li - Bcor
        y = c1 + H0 / kv

        labdaL = np.sqrt(y * kh * H0)
        if L > 1e-3:
            xL = L / (2 * labdaL)
            FL = xL * coth(xL)
        else:
            FL = 0.0

        labdaB = np.sqrt(y * kh * H0 * c0 / (y + c0))
        xB = Bcor / (2 * labdaB)
        FB = xB * coth(xB)

        CL = (c0 + y) * FL + (c0 * L / Bcor) * FB
        if CL == 0.0:
            CB = 1.0
        else:
            CB = (c1 + c0 + H0 / kv) / (CL - c0 * L / Bcor) * CL

        # volgens Kees Maas mag deze ook < 0 zijn...
        # er miste ook een correctie in de log voor anisotropie
        # Crad = max(0., L / (np.pi * np.sqrt(kv * kh))
        #            * np.log(4 * H0 / (np.pi * Bcor)))
        crad = radial_resistance(L, Bcor, H0, kh, kv)
        if crad_positive:
            crad = max([0.0, crad])

        # Conductance
        pSl = Bcor * li / A
        if pSl >= 1.0 - 1e-10:
            Wp = 1 / (pSl / CB) + crad - c1
        else:
            Wp = 1 / ((1.0 - pSl) / CL + pSl / CB) + crad - c1
        cond = A / Wp

        # cstar, pstar
        cLstar = CL + crad

        pstar = p + N * (cLstar - y) * (y + c0) * L / (Bcor * cLstar + L * y)
        cstar = cLstar * (c0 + y) * (Bcor + L) / (Bcor * cLstar + L * y)

        return pstar, cstar, cond
    else:
        return 0.0, 0.0, 0.0


def radial_resistance(L, B, H, kh, kv):
    return (
        L
        / (np.pi * np.sqrt(kh * kv))
        * np.log(4 * H * np.sqrt(kh) / (np.pi * B * np.sqrt(kv)))
    )


def coth(x):
    return 1.0 / np.tanh(x)


def estimate_polygon_length(gdf):
    # estimate length from polygon (for shapefactor > 4)
    shape_factor = gdf.length / np.sqrt(gdf.area)

    len_est1 = (gdf.length - np.sqrt(gdf.length**2 - 16 * gdf.area)) / 4
    len_est2 = (gdf.length + np.sqrt(gdf.length**2 - 16 * gdf.area)) / 4
    len_est = pd.concat([len_est1, len_est2], axis=1).max(axis=1)

    # estimate length from minimum rotated rectangle (for shapefactor < 4)
    min_rect = gdf.geometry.apply(lambda g: g.minimum_rotated_rectangle)
    xy = min_rect.apply(
        lambda g: np.sqrt(
            (np.array(g.exterior.xy[0]) - np.array(g.exterior.xy[0][0])) ** 2
            + (np.array(g.exterior.xy[1]) - np.array(g.exterior.xy[1][0])) ** 2
        )
    )
    len_est3 = xy.apply(lambda a: np.partition(a.flatten(), -2)[-2])

    # update length estimate where shape factor is lower than 4
    len_est.loc[shape_factor < 4] = len_est3.loc[shape_factor < 4]

    return len_est


def distribute_cond_over_lays(
    cond, cellid, rivbot, laytop, laybot, idomain=None, kh=None, stage=None
):
    """Distribute the conductance in a cell over the layers in that cell, based on the
    the river-bottom and the layer bottoms, and optionally based on the stage and the
    hydraulic conductivity.
    """
    if isinstance(rivbot, (np.ndarray, xr.DataArray)):
        rivbot = float(rivbot[cellid])
    if len(laybot.shape) == 3:
        # the grid is structured grid
        laytop = laytop[cellid[0], cellid[1]]
        laybot = laybot[:, cellid[0], cellid[1]]
        if idomain is not None:
            idomain = idomain[:, cellid[0], cellid[1]]
        if kh is not None:
            kh = kh[:, cellid[0], cellid[1]]
    elif len(laybot.shape) == 2:
        # the grid is a vertex grid
        laytop = laytop[cellid]
        laybot = laybot[:, cellid]
        if idomain is not None:
            idomain = idomain[:, cellid]
        if kh is not None:
            kh = kh[:, cellid]

    if stage is None or isinstance(stage, str):
        lays = np.arange(int(np.sum(rivbot < laybot)) + 1)
    elif np.isfinite(stage):
        lays = np.arange(int(np.sum(stage < laybot)), int(np.sum(rivbot < laybot)) + 1)
    else:
        lays = np.arange(int(np.sum(rivbot < laybot)) + 1)
    if idomain is not None:
        # only distribute conductance over active layers
        lays = lays[idomain[lays] > 0]
    topbot = np.hstack((laytop, laybot))
    topbot[topbot < rivbot] = rivbot
    d = -1 * np.diff(topbot)
    if kh is not None:
        kd = kh * d
    else:
        kd = d
    if np.all(kd <= 0):
        # when for some reason the kd is 0 in all layers (for example when the
        # river bottom is above all the layers), add to the first active layer
        if idomain is not None:
            try:
                first_active = np.where(idomain > 0)[0][0]
            except IndexError:
                warnings.warn(f"No active layers in {cellid}, " "returning NaNs.")
                return np.nan, np.nan
        else:
            first_active = 0
        lays = [first_active]
        kd[first_active] = 1.0
    conds = cond * kd[lays] / np.sum(kd[lays])
    return np.array(lays), np.array(conds)


def build_spd(
    celldata,
    pkg,
    ds,
    layer_method="lay_of_rbot",
    desc=None,
    silent=False,
):
    """Build stress period data for package (RIV, DRN, GHB).

    Parameters
    ----------
    celldata : geopandas.GeoDataFrame
        GeoDataFrame containing data. Cellid must be the index,
        and must have columns "rbot", "stage" and "cond".
        Optional columns are 'boundname' and 'aux'. These columns should have type str.
    pkg : str
        Modflow package: RIV, DRN or GHB
    ds : xarray.DataSet
        DataSet containing model layer information
    layer_method: layer_method : str, optional
        The method used to distribute the conductance over the layers. Possible
        values are 'lay_of_rbot' and 'distribute_cond_over_lays'. The default
        is "lay_of_rbot".
    desc : string, optional
        The description of the progressbar. The default is None, so desc will be
        "Building stress period data RIV/DRN/GHB".
    silent : bool, optional
        Do not show a progressbar when silent is True. The default is False.

    Returns
    -------
    spd : list
        list containing stress period data:
        - RIV: [(cellid), stage, cond, rbot]
        - DRN: [(cellid), elev, cond]
        - GHB: [(cellid), elev, cond]
    """
    spd = []

    top = ds.top.data
    botm = ds.botm.data
    idomain = get_idomain(ds).data
    kh = ds.kh.data

    # ignore records without a stage
    mask = celldata["stage"].isna()
    if mask.any():
        logger.warning(f"{mask.sum()} records without a stage ignored")
        celldata = celldata[~mask]

    if desc is None:
        desc = f"Building stress period data {pkg}"
    for cellid, row in tqdm(
        celldata.iterrows(),
        total=celldata.index.size,
        desc=desc,
        disable=silent,
    ):
        # check if there is an active layer for this cell
        if ds.gridtype == "vertex":
            idomain_cell = idomain[:, cellid]
            botm_cell = botm[:, cellid]
        elif ds.gridtype == "structured":
            idomain_cell = idomain[:, cellid[0], cellid[1]]
            botm_cell = botm[:, cellid[0], cellid[1]]
        if (idomain_cell <= 0).all():
            continue

        # rbot
        if "rbot" in row.index:
            rbot = row["rbot"]
            if np.isnan(rbot):
                raise ValueError(f"rbot is NaN in cell {cellid}")
        elif pkg == "RIV":
            raise ValueError("Column 'rbot' required for building RIV package!")
        else:
            rbot = np.nan

        # stage
        stage = row["stage"]

        if not isinstance(stage, str) and stage < rbot and np.isfinite(rbot):
            logger.warning(
                f"WARNING: stage below bottom elevation in {cellid}, "
                "stage reset to rbot!"
            )
            stage = rbot

        # conductance
        cond = row["cond"]

        # check value
        if np.isnan(cond):
            raise ValueError(
                f"Conductance is NaN in cell {cellid}. Info: area={row.area:.2f} "
                f"len={row.len_estimate:.2f}, BL={row['rbot']}"
            )

        if cond < 0:
            raise ValueError(
                f"Conductance is negative in cell {cellid}. Info: area={row.area:.2f} "
                f"len={row.len_estimate:.2f}, BL={row['rbot']}"
            )

        if layer_method == "distribute_cond_over_lays":
            # if surface water penetrates multiple layers:
            lays, conds = distribute_cond_over_lays(
                cond,
                cellid,
                rbot,
                top,
                botm,
                idomain,
                kh,
                stage,
            )
        elif layer_method == "lay_of_rbot":
            mask = (rbot > botm_cell) & (idomain_cell > 0)
            if not mask.any():
                # rbot is below the bottom of the model, maybe the stage is above it?
                mask = (stage > botm_cell) & (idomain_cell > 0)
                if not mask.any():
                    raise (
                        ValueError("rbot and stage are below the bottom of the model")
                    )
            lays = [np.where(mask)[0][0]]
            conds = [cond]
        else:
            raise (ValueError(f"Method {layer_method} unknown"))

        auxlist = []
        if "aux" in row:
            auxlist.append(row["aux"])
        if "boundname" in row:
            auxlist.append(row["boundname"])

        if ds.gridtype == "vertex":
            cellid = (cellid,)

        # write SPD
        for lay, cond in zip(lays, conds):
            cid = (lay,) + cellid
            if pkg == "RIV":
                spd.append([cid, stage, cond, rbot] + auxlist)
            elif pkg in ["DRN", "GHB"]:
                spd.append([cid, stage, cond] + auxlist)

    return spd


def add_info_to_gdf(
    gdf_from,
    gdf_to,
    columns=None,
    desc="",
    silent=False,
    min_total_overlap=0.5,
    geom_type="Polygon",
    add_index_from_column=None,
):
    """Add information from 'gdf_from' to 'gdf_to', based on the spatial
    intersection.
    """
    gdf_to = gdf_to.copy()
    if columns is None:
        columns = gdf_from.columns[~gdf_from.columns.isin(gdf_to.columns)]
    s = STRtree(gdf_from.geometry)
    for index in tqdm(gdf_to.index, desc=desc, disable=silent):
        geom_to = gdf_to.geometry[index]
        inds = s.query(geom_to)
        if len(inds) == 0:
            continue
        overlap = gdf_from.geometry.iloc[inds].intersection(geom_to)
        if geom_type is None:
            geom_type = overlap.geom_type.iloc[0]
        if geom_type in ["Polygon", "MultiPolygon"]:
            measure_org = geom_to.area
            measure = overlap.area
        elif geom_type in ["LineString", "MultiLineString"]:
            measure_org = geom_to.length
            measure = overlap.length
        else:
            msg = f"Unsupported geometry type: {geom_type}"
            raise TypeError(msg)

        if np.any(measure.sum() > min_total_overlap * measure_org):
            # take the largest
            ind = measure.idxmax()
            gdf_to.loc[index, columns] = gdf_from.loc[ind, columns]
            if add_index_from_column:
                gdf_to.loc[index, add_index_from_column] = ind
    return gdf_to


def get_gdf_stage(gdf, season="winter"):
    """Get the stage from a GeoDataFrame for a specific season.

    Parameters
    ----------
    gdf : GeoDataFrame
        A GeoDataFrame of the polygons of the BGT with added information in the
        columns 'summer_stage', 'winter_stage', and 'ahn_min'.
    season : str, optional
        The season for which the stage needs to be determined. The default is
        "winter".

    Returns
    -------
    stage : pandas.Series
        The stage for each of the records in the GeoDataFrame.
    """
    stage = gdf[f"{season}_stage"].copy()
    if "ahn_min" in gdf:
        # when the minimum surface level is above the stage
        # or when no stage is available
        # use the minimum surface level
        stage = pd.concat((stage, gdf["ahn_min"]), axis=1).max(axis=1)
    return stage


def download_level_areas(
    gdf=None,
    extent=None,
    config=None,
    raise_exceptions=True,
    drop_duplicates=True,
    **kwargs,
):
    """Download level areas (peilgebieden) of bronhouders.

    Parameters
    ----------
    gdf : geopandas.GeoDataFrame, optional
        A GeoDataFrame with surface water features, containing the column "bronhouder".
    extent : list, tuple or np.array, optional
        Model extent (xmin, xmax, ymin, ymax). When extent is None, all data of the
        water boards in gdf are downloaded downloaded.
    config : dict, optional
        A dictionary with information about the webservices of the water boards. When
        config is None, it is created with nlmod.read.waterboard.get_configuration().
        The default is None.
    raise_exceptions : bool, optional
        Raises exceptions, mostly caused by a webservice that is offline. When
        raise_exceptions is False, the error is raised as a warning. The default is
        True.
    drop_duplicates : bool, optional
        Drop features with a duplicate index, keeping the first occurence. The default
        is True.

    Returns
    -------
    la : dict
        A dictionary with the name of the waterboards as keys and GeoDataFrames with
        level areas as values.
    """
    if config is None:
        config = waterboard.get_configuration()
    wbs = _get_waterboard_selection(gdf=gdf, extent=extent, config=config)

    la = {}
    data_kind = "level_areas"
    for wb in wbs:
        logger.info(f"Downloading {data_kind} for {wb}")
        try:
            lawb = waterboard.get_data(wb, data_kind, extent, **kwargs)
            if len(lawb) == 0:
                logger.info(f"No {data_kind} for {wb} found within model area")
                continue
            if drop_duplicates:
                mask = lawb.index.duplicated()
                if mask.any():
                    msg = "Dropping {} level area(s) of {} with duplicate indexes"
                    logger.warning(msg.format(mask.sum(), wb))
                    lawb = lawb.loc[~mask]

            la[wb] = lawb
            mask = ~la[wb].is_valid
            if mask.any():
                logger.warning(
                    f"{mask.sum()} geometries of level areas of {wb} are invalid. Thet are made valid by adding a buffer of 0.0."
                )
                # first copy to prevent ValueError: assignment destination is read-only
                la[wb] = la[wb].copy()
                la[wb].loc[mask, "geometry"] = la[wb][mask].buffer(0.0)
        except Exception as e:
            if str(e) == f"{data_kind} not available for {wb}":
                logger.warning(e)
            elif raise_exceptions:
                raise
            else:
                logger.warning(e)
    return la


def download_watercourses(
    gdf=None, extent=None, config=None, raise_exceptions=True, **kwargs
):
    """Download watercourses of bronhouders.

    Parameters
    ----------
    gdf : geopandas.GeoDataFrame, optional
        A GeoDataFrame with surface water features, containing the column "bronhouder".
        Determine the required waterboards for this gdf, when not None. The default is
        None.
    extent : list, tuple or np.array, optional
        Model extent (xmin, xmax, ymin, ymax). When extent is None, all data of the
        water boards in gdf are downloaded downloaded. The default is None.
    config : dict, optional
        A dictionary with information about the webservices of the water boards. When
        config is None, it is created with nlmod.read.waterboard.get_configuration().
        The default is None.
    raise_exceptions : bool, optional
        Raises exceptions, mostly caused by a webservice that is offline. When
        raise_exceptions is False, the error is raised as a warning. The default is
        True.

    Returns
    -------
    wc : dict
        A dictionary with the name of the waterboards as keys and GeoDataFrames with
        watercourses as values.
    """
    if config is None:
        config = waterboard.get_configuration()
    wbs = _get_waterboard_selection(gdf=gdf, extent=extent, config=config)
    wc = {}
    data_kind = "watercourses"
    for wb in wbs:
        logger.info(f"Downloading {data_kind} for {wb}")
        try:
            wcwb = waterboard.get_data(wb, data_kind, extent, **kwargs)
            if len(wcwb) == 0:
                logger.info(f"No {data_kind} for {wb} found within model area")
                continue
            wc[wb] = wcwb
        except Exception as e:
            if str(e) == f"{data_kind} not available for {wb}":
                logger.warning(e)
            elif raise_exceptions:
                raise
            else:
                logger.warning(e)
    return wc


def _get_waterboard_selection(gdf=None, extent=None, config=None):
    """Internal method to select waterboards to get data from."""
    if config is None:
        config = waterboard.get_configuration()
    if gdf is None and extent is None:
        raise (ValueError("Please specify either gdf or extent"))

    if gdf is not None:
        bronhouders = gdf["bronhouder"].unique()
        wbs = []
        for wb in config.keys():
            if config[wb]["bgt_code"] in bronhouders:
                wbs.append(wb)
    elif extent is not None:
        wb_gdf = waterboard.get_polygons()
        wbs = wb_gdf.index[wb_gdf.intersects(extent_to_polygon(extent))]
    return wbs


def add_stages_from_waterboards(
    gdf, la=None, extent=None, columns=None, config=None, min_total_overlap=0.0
):
    """Add information from level areas (peilgebieden) to bgt-polygons.

    Parameters
    ----------
    gdf : geopandas.GeoDataFrame
        A GeoDataFrame with surface water features, containing the column "bronhouder".
    la : dict, optional
        A dictionary with the name of the waterboards as keys and GeoDataFrames with
        level areas as values. It is generated by download_level_areas when None.
        The default is None.
    extent : list, tuple or np.array
        Model extent (xmin, xmax, ymin, ymax). When extent is None, all data of the
        water boards in gdf are downloaded downloaded.
    columns : TYPE, optional
        The columns that are added to gdf. Columns defaults to 'summer_stage' and
        'winter_stage' when None. The default is None.
    config : dict, optional
        A dictionary with information about the webservices of the water boards. When
        config is None, it is created with nlmod.read.waterboard.get_configuration().
        The default is None.
    min_total_overlap : float, optional
        Only add data from waterboards to gdf when the total overlap between a feature
        in gdf with all the features from the waterboard is larger than the fraction
        min_total_overlap. The default is 0.0.

    Returns
    -------
    gdf : geopandas.GeoDataFrame
        A GeoDataFrame with surface water features, with the added columns
    """
    if config is None:
        config = waterboard.get_configuration()
    if la is None:
        la = download_level_areas(gdf, extent=extent, config=config)
    if columns is None:
        columns = ["summer_stage", "winter_stage"]
    gdf[columns] = np.nan
    for wb in la.keys():
        if len(la[wb]) == 0:
            continue
        mask = gdf["bronhouder"] == config[wb]["bgt_code"]
        gdf.loc[mask, columns] = add_info_to_gdf(
            la[wb],
            gdf[mask],
            columns=columns,
            min_total_overlap=min_total_overlap,
            desc=f"Adding {columns} from {wb}",
        )[columns]
    return gdf


def add_bottom_height_from_waterboards(
    gdf, wc=None, extent=None, columns=None, config=None, min_total_overlap=0.0
):
    """Add information from watercourses to bgt-polygons.

    Parameters
    ----------
    gdf : geopandas.GeoDataFrame
        A GeoDataFrame with surface water features, containing the column "bronhouder".
    wc : dict, optional
        A dictionary with the name of the waterboards as keys and GeoDataFrames with
        watercourses as values. It is generated by download_watercourses when None.
        The default is None.
    extent : list, tuple or np.array
        Model extent (xmin, xmax, ymin, ymax). When extent is None, all data of the
        water boards in gdf are downloaded downloaded.
    columns : TYPE, optional
        The columns that are added to gdf. Columns defaults to 'bottom_height' when
        None. The default is None.
    config : dict, optional
        A dictionary with information about the webservices of the water boards. When
        config is None, it is created with nlmod.read.waterboard.get_configuration().
        The default is None.
    min_total_overlap : float, optional
        Only add data from waterboards to gdf when the total overlap between a feature
        in gdf with all the features from the waterboard is larger than the fraction
        min_total_overlap. The default is 0.0.

    Returns
    -------
    gdf : geopandas.GeoDataFrame
        A GeoDataFrame with surface water features, with the added columns
    """
    if config is None:
        config = waterboard.get_configuration()
    if wc is None:
        wc = download_watercourses(gdf, extent=extent, config=config)
    if columns is None:
        columns = ["bottom_height"]
    gdf[columns] = np.nan
    for wb in wc.keys():
        if len(wc[wb]) == 0:
            continue
        mask = gdf["bronhouder"] == config[wb]["bgt_code"]
        gdf.loc[mask, columns] = add_info_to_gdf(
            wc[wb],
            gdf[mask],
            columns=columns,
            min_total_overlap=min_total_overlap,
            desc=f"Adding {columns} from {wb}",
            geom_type="LineString",
        )[columns]
    return gdf


def get_gdf(ds=None, extent=None, fname_ahn=None, ahn=None, buffer=0.0):
    """Generate a GeoDataFrame based on BGT-data and data from waterboards.

    Parameters
    ----------
    ds : TYPE, optional
        The Model Dataset, used to determine the extent (when None) and to grid the
        surface level features. The default is None.
    extent : list, tuple or np.array
        Model extent (xmin, xmax, ymin, ymax). When extent is None, extent is extracted
        from ds
    fname_ahn : str, optional
        When not None, fname_ahn is the path to a tiff-file with ahn-data, to calculate
        the minimum height of the surface level near the surface water features. The
        default is None.
    ahn : xarray.DataArray, optional
        When not None, ahn is a DataArray containing the height of the surface level and
        is used to calculate the minimum height of the surface level near the surface
        water features. The default is None.
    buffer : float, optional
        The buffer that is applied around surface water features to calculate the
        minimum surface level near these features. The default is 0.0.

    Returns
    -------
    gdf : geopandas.GeoDataFrame
        A GeoDataFrame with surface water features, with added columns from waterboards
        and gridded to the model grid (when ds is aupplied)
    """
    if extent is None:
        if ds is None:
            raise (ValueError("Please supply either ds or extent to get_gdf"))
        extent = get_extent_polygon(ds)
    gdf = bgt.get_bgt(extent)
    if fname_ahn is not None:
        from rasterstats import zonal_stats

        stats = zonal_stats(gdf.geometry.buffer(buffer), fname_ahn, stats="min")
        gdf["ahn_min"] = [x["min"] for x in stats]
    if ahn is not None:
        if fname_ahn is not None:
            logger.warning("Data from {fname_ahn} is overwritten by data from ahn")
        gdf = add_min_ahn_to_gdf(gdf, ahn, buffer=buffer)
    if isinstance(extent, Polygon):
        bs = extent.bounds
        extent = [bs[0], bs[2], bs[1], bs[3]]
    gdf = add_stages_from_waterboards(gdf, extent=extent)
    gdf = add_bottom_height_from_waterboards(gdf, extent=extent)
    if ds is not None:
        return gdf_to_grid(gdf, ds).set_index("cellid")
    return gdf


def add_min_ahn_to_gdf(gdf, ahn, buffer=0.0, column="ahn_min"):
    """Add a column names with the minimum surface level height near surface water
    features.

    Parameters
    ----------
    gdf : geopandas.GeoDataFrame
        A GeoDataFrame with surface water features
    ahn : xarray.DataArray
        A DataArray containing the height of the surface level.
    buffer : float, optional
        The buffer that is applied around surface water features to calculate the
        minimum surface level near these features. The default is 0.0.
    column : string, optional
        The name of the new column in gdf containing the minimum surface level height.
        The default is 'ahn_min'.

    Returns
    -------
    gdf : geopandas.GeoDataFrame
        A GeoDataFrame with surface water features, with an added column containing the
        minimum surface level height near the features.
    """
    from geocube.api.core import make_geocube
    from geocube.rasterize import rasterize_image

    # use geocube
    gc = make_geocube(
        vector_data=gdf.buffer(buffer).reset_index().rename_geometry("geometry"),
        measurements=["index"],
        like=ahn,  # ensure the data are on the same grid
        rasterize_function=partial(rasterize_image, all_touched=True),
    )
    gc["ahn"] = ahn

    ahn_min = gc.groupby("index").min()["ahn"].to_pandas()
    ahn_min.index = ahn_min.index.astype(int)
    gdf[column] = ahn_min
    return gdf


def gdf_to_seasonal_pkg(
    gdf,
    gwf,
    ds,
    pkg="DRN",
    default_water_depth=0.5,
    boundname_column="identificatie",
    c0=1.0,
    summer_months=(4, 5, 6, 7, 8, 9),
    layer_method="lay_of_rbot",
    silent=False,
    **kwargs,
):
    """Add a surface water package to a groundwater-model, based on input from a
    GeoDataFrame. This method adds two boundary conditions for each record in the
    GeoDataFrame: one for the winter_stage and one for the summer_stage.
    The conductance of each record is a time-series called 'winter' or 'summer' with
    values of either 0 or 1. These conductance values are multiplied by an auxiliary
    variable that contains the actual conductance.

    Parameters
    ----------
    gdf : GeoDataFrame
        A GeoDataFrame with Polygon-data. Cellid must be the index and must have columns
        'winter_stage' and 'summer_stage'.
    gwf : flopy ModflowGwf
        groundwaterflow object.
    ds : xarray.Dataset
        Dataset with model data
    pkg: str, optional
        The package to generate. Possible options are 'DRN', 'RIV' and 'GHB'.
        The default is 'DRN'.
    default_water_depth : float, optional
        The default water depth, only used when there is no 'rbot' column in
        gdf or when this column contains nans. The default is 0.5.
    boundname_column : str, optional
        The name of the column in gdf to use for the boundnames. The default is
        "identificatie", which is a unique identifier in the BGT.
    c0 : float, optional
        The resistance of the surface water, in days. Only used when there is
        no 'cond' column in gdf. The default is 1.0.
    summer_months : list or tuple, optional
        THe months in which 'summer_stage' is active. The default is
        (4, 5, 6, 7, 8, 9), which means summer is from april through september.
    layer_method : str, optional
        The method used to distribute the conductance over the layers. Possible
        values are 'lay_of_rbot' and 'distribute_cond_over_lays'. The default
        is "lay_of_rbot".
    **kwargs : dict
        Kwargs are passed onto ModflowGwfdrn, ModflowGwfriv or ModflowGwfghb.

    Returns
    -------
    package : ModflowGwfdrn, ModflowGwfriv or ModflowGwfghb
        The generated flopy-package
    """
    if gdf.index.name != "cellid":
        # if "cellid" not in gdf:
        #    gdf = gdf_to_grid(gdf, gwf)
        gdf = gdf.set_index("cellid")
    else:
        # make sure changes to the DataFrame are temporarily
        gdf = gdf.copy()

    stages = (
        get_gdf_stage(gdf, "winter"),
        get_gdf_stage(gdf, "summer"),
    )

    # make sure we have a bottom height
    if "rbot" not in gdf:
        gdf["rbot"] = np.nan
    mask = gdf["rbot"].isna()
    if mask.any():
        logger.info(
            f"Filling {mask.sum()} NaN's in rbot using a water depth of {default_water_depth} meter."
        )
        min_stage = pd.concat(stages, axis=1).min(axis=1)
        gdf.loc[mask, "rbot"] = min_stage[mask] - default_water_depth

    if "cond" not in gdf:
        logger.info(
            f"Calcluating {pkg}-conductance based on as resistance of {c0} days."
        )
        gdf["cond"] = gdf.geometry.area / c0

    if boundname_column is not None:
        gdf["boundname"] = gdf[boundname_column]

    spd = []
    seasons = ["winter", "summer"]
    for iseason, season in enumerate(seasons):
        # use  a winter and summer level
        gdf["stage"] = stages[iseason]

        mask = gdf["stage"] < gdf["rbot"]
        gdf.loc[mask, "stage"] = gdf.loc[mask, "rbot"]
        gdf["aux"] = season

        spd.extend(
            build_spd(
                gdf,
                pkg,
                ds,
                layer_method=layer_method,
                desc=f"Building stress period data for {season} {pkg}",
                silent=silent,
            )
        )
    # from the release notes (6.3.0):
    # When this AUXMULTNAME option is used, the multiplier value in the
    # AUXMULTNAME column should not be represented with a time series unless
    # the value to scale is also represented with a time series
    # So we switch the conductance (column 2) and the multiplier (column 3/4)
    spd = np.array(spd, dtype=object)
    if pkg == "RIV":
        spd[:, [2, 4]] = spd[:, [4, 2]]
    else:
        spd[:, [2, 3]] = spd[:, [3, 2]]
    spd = spd.tolist()

    if boundname_column is None:
        observations = None
    else:
        observations = []
        for boundname in np.unique(gdf[boundname_column]):
            observations.append((boundname, pkg, boundname))
        observations = {f"{pkg}_flows.csv": observations}
    if pkg == "DRN":
        cl = flopy.mf6.ModflowGwfdrn
    elif pkg == "RIV":
        cl = flopy.mf6.ModflowGwfriv
    elif pkg == "GHB":
        cl = flopy.mf6.ModflowGwfghb
    else:
        raise (ValueError(f"Unknown package: {pkg}"))
    package = cl(
        gwf,
        stress_period_data={0: spd},
        boundnames=boundname_column is not None,
        auxmultname="cond_fact",
        auxiliary=["cond_fact"],
        observations=observations,
        **kwargs,
    )
    # add timeseries for the seasons 'winter' and 'summer'
    add_season_timeseries(
        ds,
        package,
        summer_months=summer_months,
        winter_name="winter",
        summer_name="summer",
    )
    return package


def add_season_timeseries(
    ds,
    package,
    summer_months=(4, 5, 6, 7, 8, 9),
    filename="season.ts",
    winter_name="winter",
    summer_name="summer",
):
    """Add time series indicating which season is active (e.g. summer/winter).

    Parameters
    ----------
    ds : xarray.Dataset
        xarray dataset used for time discretization
    package : flopy.mf6 package
        Modflow 6 package to add time series to
    summer_months : tuple, optional
        summer months. The default is (4, 5, 6, 7, 8, 9), so from april to september.
    filename : str, optional
        name of time series file. The default is "season.ts".
    winter_name : str, optional
        The name of the time-series with ones in winter. The default is "winter".
    summer_name : str, optional
        The name of the time-series with ones in summer. The default is "summer".
    """
    tmin = pd.to_datetime(ds.time.start)
    if tmin.month in summer_months:
        ts_data = [(0.0, 0.0, 1.0)]
    else:
        ts_data = [(0.0, 1.0, 0.0)]
    tmax = pd.to_datetime(ds["time"].data[-1])
    years = range(tmin.year, tmax.year + 1)
    for year in years:
        # add a record for the start of summer, on april 1
        time = pd.Timestamp(year=year, month=summer_months[0], day=1)
        time = (time - tmin) / pd.to_timedelta(1, "D")
        if time > 0:
            ts_data.append((time, 0.0, 1.0))
        # add a record for the start of winter, on oktober 1
        time = pd.Timestamp(year=year, month=summer_months[-1] + 1, day=1)
        time = (time - tmin) / pd.to_timedelta(1, "D")
        if time > 0:
            ts_data.append((time, 1.0, 0.0))

    return package.ts.initialize(
        filename=filename,
        timeseries=ts_data,
        time_series_namerecord=[winter_name, summer_name],
        interpolation_methodrecord=["stepwise", "stepwise"],
    )


def rivdata_from_xylist(gwf, xylist, layer, stage, cond, rbot):
    gi = flopy.utils.GridIntersect(gwf.modelgrid, method="vertex")
    cellids = gi.intersect(xylist, shapetype="linestring")["cellids"]
    riv_data = []
    for cid in cellids:
        if len(cid) == 2:
            riv_data.append([(layer, cid[0], cid[1]), stage, cond, rbot])
        else:
            riv_data.append([(layer, cid), stage, cond, rbot])
    return riv_data<|MERGE_RESOLUTION|>--- conflicted
+++ resolved
@@ -10,7 +10,7 @@
 from shapely.strtree import STRtree
 from tqdm import tqdm
 
-<<<<<<< HEAD
+from ..cache import cache_pickle
 from ..util import extent_to_polygon
 from ..dims.grid import (
     gdf_to_grid,
@@ -19,12 +19,6 @@
     get_delc,
 )
 from ..dims.layers import get_idomain
-=======
-from ..cache import cache_pickle
-from ..dims.grid import gdf_to_grid
-from ..dims.layers import get_idomain
-from ..dims.resample import extent_to_polygon, get_delc, get_delr, get_extent_polygon
->>>>>>> 295623de
 from ..read import bgt, waterboard
 
 logger = logging.getLogger(__name__)
